/-
Copyright (c) 2021 Adam Topaz. All rights reserved.
Released under Apache 2.0 license as described in the file LICENSE.
Authors: Adam Topaz
-/
import category_theory.limits.shapes.products
import category_theory.limits.shapes.equalizers
import category_theory.limits.cone_category
import category_theory.adjunction

/-!

# Multi-(co)equalizers

A *multiequalizer* is an equalizer of two morphisms between two products.
Since both products and equalizers are limits, such an object is again a limit.
This file provides the diagram whose limit is indeed such an object.
In fact, it is well-known that any limit can be obtained as a multiequalizer.
The dual construction (multicoequalizers) is also provided.

## Projects

Prove that a multiequalizer can be identified with
an equalizer between products (and analogously for multicoequalizers).

Prove that the limit of any diagram is a multiequalizer (and similarly for colimits).

-/

namespace category_theory.limits

open category_theory

universes v u

/-- The type underlying the multiequalizer diagram. -/
@[nolint unused_arguments]
inductive walking_multicospan {L R : Type v} (fst snd : R → L) : Type v
| left : L → walking_multicospan
| right : R → walking_multicospan

/-- The type underlying the multiecoqualizer diagram. -/
@[nolint unused_arguments]
inductive walking_multispan {L R : Type v} (fst snd : L → R) : Type v
| left : L → walking_multispan
| right : R → walking_multispan

namespace walking_multicospan

variables {L R : Type v} {fst snd : R → L}

instance [inhabited L] : inhabited (walking_multicospan fst snd) :=
⟨left (default _)⟩

/-- Morphisms for `walking_multicospan`. -/
inductive hom : Π (a b : walking_multicospan fst snd), Type v
| id (A)  : hom A A
| fst (b) : hom (left (fst b)) (right b)
| snd (b) : hom (left (snd b)) (right b)

instance {a : walking_multicospan fst snd} : inhabited (hom a a) :=
⟨hom.id _⟩

/-- Composition of morphisms for `walking_multicospan`. -/
def hom.comp : Π {A B C : walking_multicospan fst snd} (f : hom A B) (g : hom B C),
  hom A C
| _ _ _ (hom.id X) f := f
| _ _ _ (hom.fst b) (hom.id X) := hom.fst b
| _ _ _ (hom.snd b) (hom.id X) := hom.snd b

instance : small_category (walking_multicospan fst snd) :=
{ hom := hom,
  id := hom.id,
  comp := λ X Y Z, hom.comp,
  id_comp' := by { rintro (_|_) (_|_) (_|_|_), tidy },
  comp_id' := by { rintro (_|_) (_|_) (_|_|_), tidy },
  assoc' := by { rintro (_|_) (_|_) (_|_) (_|_) (_|_|_) (_|_|_) (_|_|_), tidy } }

end walking_multicospan

namespace walking_multispan

variables {L R : Type v} {fst snd : L → R}

instance [inhabited L] : inhabited (walking_multispan fst snd) :=
⟨left (default _)⟩

/-- Morphisms for `walking_multispan`. -/
inductive hom : Π (a b : walking_multispan fst snd), Type v
| id (A)  : hom A A
| fst (a) : hom (left a) (right (fst a))
| snd (a) : hom (left a) (right (snd a))

instance {a : walking_multispan fst snd} : inhabited (hom a a) :=
⟨hom.id _⟩

/-- Composition of morphisms for `walking_multispan`. -/
def hom.comp : Π {A B C : walking_multispan fst snd} (f : hom A B) (g : hom B C),
  hom A C
| _ _ _ (hom.id X) f := f
| _ _ _ (hom.fst a) (hom.id X) := hom.fst a
| _ _ _ (hom.snd a) (hom.id X) := hom.snd a

instance : small_category (walking_multispan fst snd) :=
{ hom := hom,
  id := hom.id,
  comp := λ X Y Z, hom.comp,
  id_comp' := by { rintro (_|_) (_|_) (_|_|_), tidy },
  comp_id' := by { rintro (_|_) (_|_) (_|_|_), tidy },
  assoc' := by { rintro (_|_) (_|_) (_|_) (_|_) (_|_|_) (_|_|_) (_|_|_), tidy } }

end walking_multispan

/-- This is a structure encapsulating the data necessary to define a `multicospan`. -/
@[nolint has_inhabited_instance]
structure multicospan_index (C : Type u) [category.{v} C] :=
(L R : Type v)
(fst_to snd_to : R → L)
(left : L → C)
(right : R → C)
(fst : Π b, left (fst_to b) ⟶ right b)
(snd : Π b, left (snd_to b) ⟶ right b)

/-- This is a structure encapsulating the data necessary to define a `multispan`. -/
@[nolint has_inhabited_instance]
structure multispan_index (C : Type u) [category.{v} C] :=
(L R : Type v)
(fst_from snd_from : L → R)
(left : L → C)
(right : R → C)
(fst : Π a, left a ⟶ right (fst_from a))
(snd : Π a, left a ⟶ right (snd_from a))

namespace multicospan_index

variables {C : Type u} [category.{v} C] (I : multicospan_index C)

/-- The multicospan associated to `I : multicospan_index`. -/
def multicospan : walking_multicospan I.fst_to I.snd_to ⥤ C :=
{ obj := λ x,
  match x with
  | walking_multicospan.left a := I.left a
  | walking_multicospan.right b := I.right b
  end,
  map := λ x y f,
  match x, y, f with
  | _, _, walking_multicospan.hom.id x := 𝟙 _
  | _, _, walking_multicospan.hom.fst b := I.fst _
  | _, _, walking_multicospan.hom.snd b := I.snd _
  end,
  map_id' := by { rintros (_|_), tidy },
  map_comp' := by { rintros (_|_) (_|_) (_|_) (_|_|_) (_|_|_), tidy } }

@[simp] lemma multicospan_obj_left (a) :
  I.multicospan.obj (walking_multicospan.left a) = I.left a := rfl

@[simp] lemma multicospan_obj_right (b) :
  I.multicospan.obj (walking_multicospan.right b) = I.right b := rfl

@[simp] lemma multicospan_map_fst (b) :
  I.multicospan.map (walking_multicospan.hom.fst b) = I.fst b := rfl

@[simp] lemma multicospan_map_snd (b) :
  I.multicospan.map (walking_multicospan.hom.snd b) = I.snd b := rfl

variables [has_product I.left] [has_product I.right]

/-- The induced map `∏ I.left ⟶ ∏ I.right` via `I.fst`. -/
noncomputable
def fst_pi_map : ∏ I.left ⟶ ∏ I.right := pi.lift (λ b, pi.π I.left (I.fst_to b) ≫ I.fst b)

/-- The induced map `∏ I.left ⟶ ∏ I.right` via `I.snd`. -/
noncomputable
def snd_pi_map : ∏ I.left ⟶ ∏ I.right := pi.lift (λ b, pi.π I.left (I.snd_to b) ≫ I.snd b)

@[simp, reassoc]
lemma fst_pi_map_π (b) : I.fst_pi_map ≫ pi.π I.right b = pi.π I.left _ ≫ I.fst b :=
by simp [fst_pi_map]

@[simp, reassoc]
lemma snd_pi_map_π (b) : I.snd_pi_map ≫ pi.π I.right b = pi.π I.left _ ≫ I.snd b :=
by simp [snd_pi_map]

/--
Taking the multiequalizer over the multicospan index is equivlant to taking the equalizer over
the two morphsims `∏ I.left ⇉ ∏ I.right`. This is the diagram of the latter.
-/
@[simps] protected noncomputable
def parallel_pair_diagram := parallel_pair I.fst_pi_map I.snd_pi_map

end multicospan_index

namespace multispan_index

variables {C : Type u} [category.{v} C] (I : multispan_index C)

/-- The multispan associated to `I : multispan_index`. -/
def multispan : walking_multispan I.fst_from I.snd_from ⥤ C :=
{ obj := λ x,
  match x with
  | walking_multispan.left a := I.left a
  | walking_multispan.right b := I.right b
  end,
  map := λ x y f,
  match x, y, f with
  | _, _, walking_multispan.hom.id x := 𝟙 _
  | _, _, walking_multispan.hom.fst b := I.fst _
  | _, _, walking_multispan.hom.snd b := I.snd _
  end,
  map_id' := by { rintros (_|_), tidy },
  map_comp' := by { rintros (_|_) (_|_) (_|_) (_|_|_) (_|_|_), tidy } }

@[simp] lemma multispan_obj_left (a) :
  I.multispan.obj (walking_multispan.left a) = I.left a := rfl

@[simp] lemma multispan_obj_right (b) :
  I.multispan.obj (walking_multispan.right b) = I.right b := rfl

@[simp] lemma multispan_map_fst (a) :
  I.multispan.map (walking_multispan.hom.fst a) = I.fst a := rfl

@[simp] lemma multispan_map_snd (a) :
  I.multispan.map (walking_multispan.hom.snd a) = I.snd a := rfl

variables [has_coproduct I.left] [has_coproduct I.right]

/-- The induced map `∐ I.left ⟶ ∐ I.right` via `I.fst`. -/
noncomputable
def fst_sigma_map : ∐ I.left ⟶ ∐ I.right := sigma.desc (λ b, I.fst b ≫ sigma.ι _ (I.fst_from b))

/-- The induced map `∐ I.left ⟶ ∐ I.right` via `I.snd`. -/
noncomputable
def snd_sigma_map : ∐ I.left ⟶ ∐ I.right := sigma.desc (λ b, I.snd b ≫ sigma.ι _ (I.snd_from b))

@[simp, reassoc]
lemma ι_fst_sigma_map (b) : sigma.ι I.left b ≫ I.fst_sigma_map = I.fst b ≫ sigma.ι I.right _ :=
by simp [fst_sigma_map]

@[simp, reassoc]
lemma ι_snd_sigma_map (b) : sigma.ι I.left b ≫ I.snd_sigma_map = I.snd b ≫ sigma.ι I.right _ :=
by simp [snd_sigma_map]

/--
Taking the multicoequalizer over the multispan index is equivlant to taking the coequalizer over
the two morphsims `∐ I.left ⇉ ∐ I.right`. This is the diagram of the latter.
-/
protected noncomputable
abbreviation parallel_pair_diagram := parallel_pair I.fst_sigma_map I.snd_sigma_map

end multispan_index

variables {C : Type u} [category.{v} C]

/-- A multifork is a cone over a multicospan. -/
@[nolint has_inhabited_instance]
abbreviation multifork (I : multicospan_index C) := cone I.multicospan

/-- A multicofork is a cocone over a multispan. -/
@[nolint has_inhabited_instance]
abbreviation multicofork (I : multispan_index C) := cocone I.multispan

namespace multifork

variables {I : multicospan_index C} (K : multifork I)

/-- The maps from the cone point of a multifork to the objects on the left. -/
def ι (a : I.L) : K.X ⟶ I.left a :=
K.π.app (walking_multicospan.left _)

@[simp] lemma ι_eq_app_left (a) : K.ι a = K.π.app (walking_multicospan.left _) := rfl

@[simp] lemma app_left_fst (b) :
  K.π.app (walking_multicospan.left (I.fst_to b)) ≫ I.fst b =
    K.π.app (walking_multicospan.right b) :=
by { rw ← K.w (walking_multicospan.hom.fst b), refl }

@[simp] lemma app_left_snd (b) :
  K.π.app (walking_multicospan.left (I.snd_to b)) ≫ I.snd b =
    K.π.app (walking_multicospan.right b) :=
by { rw ← K.w (walking_multicospan.hom.snd b), refl }

/-- Construct a multifork using a collection `ι` of morphisms. -/
@[simps]
def of_ι (I : multicospan_index C) (P : C) (ι : Π a, P ⟶ I.left a)
  (w : ∀ b, ι (I.fst_to b) ≫ I.fst b = ι (I.snd_to b) ≫ I.snd b) :
  multifork I :=
{ X := P,
  π :=
  { app := λ x,
    match x with
    | walking_multicospan.left a := ι _
    | walking_multicospan.right b := ι (I.fst_to b) ≫ I.fst b
    end,
    naturality' := begin
      rintros (_|_) (_|_) (_|_|_),
      any_goals { symmetry, dsimp, rw category.id_comp, apply category.comp_id },
      { dsimp, rw category.id_comp, refl },
      { dsimp, rw category.id_comp, apply w }
    end } }

@[reassoc]
lemma condition (b) :
  K.ι (I.fst_to b) ≫ I.fst b = K.ι (I.snd_to b) ≫ I.snd b := by simp

/-- This definition provides a convenient way to show that a multifork is a limit. -/
@[simps]
def is_limit.mk
  (lift : Π (E : multifork I), E.X ⟶ K.X)
  (fac : ∀ (E : multifork I) (i : I.L), lift E ≫ K.ι i = E.ι i)
  (uniq : ∀ (E : multifork I) (m : E.X ⟶ K.X),
    (∀ i : I.L, m ≫ K.ι i = E.ι i) → m = lift E) : is_limit K :=
{ lift := lift,
  fac' := begin
    rintros E (a|b),
    { apply fac },
    { rw [← E.w (walking_multicospan.hom.fst b), ← K.w (walking_multicospan.hom.fst b),
        ← category.assoc],
      congr' 1,
      apply fac }
  end,
  uniq' := begin
    rintros E m hm,
    apply uniq,
    intros i,
    apply hm,
  end }


variables [has_product I.left] [has_product I.right]

@[simp, reassoc]
lemma pi_condition :
  pi.lift K.ι ≫ I.fst_pi_map = pi.lift K.ι ≫ I.snd_pi_map := by { ext, simp }

/-- Given a multifork, we may obtain a fork over `∏ I.left ⇉ ∏ I.right`. -/
@[simps X] noncomputable
def to_pi_fork (K : multifork I) : fork I.fst_pi_map I.snd_pi_map :=
{ X := K.X,
  π :=
  { app := λ x,
    match x with
    | walking_parallel_pair.zero := pi.lift K.ι
    | walking_parallel_pair.one := pi.lift K.ι ≫ I.fst_pi_map
    end,
    naturality' :=
    begin
      rintros (_|_) (_|_) (_|_|_),
      any_goals { symmetry, dsimp, rw category.id_comp, apply category.comp_id },
      all_goals { change 𝟙 _ ≫ _ ≫ _ = pi.lift _ ≫ _, simp }
    end } }

@[simp] lemma to_pi_fork_π_app_zero :
  K.to_pi_fork.π.app walking_parallel_pair.zero = pi.lift K.ι := rfl

@[simp] lemma to_pi_fork_π_app_one :
  K.to_pi_fork.π.app walking_parallel_pair.one = pi.lift K.ι ≫ I.fst_pi_map := rfl

variable (I)

/-- Given a fork over `∏ I.left ⇉ ∏ I.right`, we may obtain a multifork. -/
@[simps X] noncomputable
def of_pi_fork (c : fork I.fst_pi_map I.snd_pi_map) : multifork I :=
{ X := c.X,
  π :=
  { app := λ x,
    match x with
    | walking_multicospan.left a := c.ι ≫ pi.π _ _
    | walking_multicospan.right b := c.ι ≫ I.fst_pi_map ≫ pi.π _ _
    end,
    naturality' :=
    begin
      rintros (_|_) (_|_) (_|_|_),
      any_goals { symmetry, dsimp, rw category.id_comp, apply category.comp_id },
      { change 𝟙 _ ≫ _ ≫ _ = (_ ≫ _) ≫ _, simp },
      { change 𝟙 _ ≫ _ ≫ _ = (_ ≫ _) ≫ _, rw c.condition_assoc, simp }
    end } }

@[simp] lemma of_pi_fork_π_app_left (c : fork I.fst_pi_map I.snd_pi_map) (a) :
  (of_pi_fork I c).π.app (walking_multicospan.left a) = c.ι ≫ pi.π _ _ := rfl

@[simp] lemma of_pi_fork_π_app_right (c : fork I.fst_pi_map I.snd_pi_map) (a) :
  (of_pi_fork I c).π.app (walking_multicospan.right a) = c.ι ≫ I.fst_pi_map ≫ pi.π _ _ := rfl

end multifork

namespace multicospan_index

variables (I : multicospan_index C) [has_product I.left] [has_product I.right]

local attribute [tidy] tactic.case_bash

/-- `multifork.to_pi_fork` is functorial. -/
@[simps] noncomputable
def to_pi_fork_functor : multifork I ⥤ fork I.fst_pi_map I.snd_pi_map :=
{ obj := multifork.to_pi_fork, map := λ K₁ K₂ f, { hom := f.hom } }

/-- `multifork.of_pi_fork` is functorial. -/
@[simps] noncomputable
def of_pi_fork_functor : fork I.fst_pi_map I.snd_pi_map ⥤ multifork I :=
{ obj := multifork.of_pi_fork I, map := λ K₁ K₂ f, { hom := f.hom, w' := by rintros (_|_); simp } }

/--
The category of multiforks is equivalent to the category of forks over `∏ I.left ⇉ ∏ I.right`.
It then follows from `category_theory.is_limit_of_preserves_cone_terminal` (or `reflects`) that it
preserves and reflects limit cones.
-/
@[simps] noncomputable
def multifork_equiv_pi_fork : multifork I ≌ fork I.fst_pi_map I.snd_pi_map :=
{ functor := to_pi_fork_functor I,
  inverse := of_pi_fork_functor I,
  unit_iso := nat_iso.of_components (λ K, cones.ext (iso.refl _) (by rintros (_|_); dsimp; simp))
    (λ K₁ K₂ f, by { ext, simp }),
  counit_iso := nat_iso.of_components (λ K, fork.ext (iso.refl _) (by { ext, dsimp, simp }))
    (λ K₁ K₂ f, by { ext, simp }) }

end multicospan_index

namespace multicofork

variables {I : multispan_index C} (K : multicofork I)

/-- The maps to the cocone point of a multicofork from the objects on the right. -/
def π (b : I.R) : I.right b ⟶ K.X :=
K.ι.app (walking_multispan.right _)

@[simp] lemma π_eq_app_right (b) : K.π b = K.ι.app (walking_multispan.right _) := rfl

@[simp] lemma fst_app_right (a) :
  I.fst a ≫ K.ι.app (walking_multispan.right (I.fst_from a)) =
    K.ι.app (walking_multispan.left a) :=
by { rw ← K.w (walking_multispan.hom.fst a), refl }

@[simp] lemma snd_app_right (a) :
  I.snd a ≫ K.ι.app (walking_multispan.right (I.snd_from a)) =
    K.ι.app (walking_multispan.left a) :=
by { rw ← K.w (walking_multispan.hom.snd a), refl }

/-- Construct a multicofork using a collection `π` of morphisms. -/
@[simps]
def of_π (I : multispan_index C) (P : C) (π : Π b, I.right b ⟶ P)
  (w : ∀ a, I.fst a ≫ π (I.fst_from a) = I.snd a ≫ π (I.snd_from a)) :
  multicofork I :=
{ X := P,
  ι :=
  { app := λ x,
    match x with
    | walking_multispan.left a := I.fst a ≫ π _
    | walking_multispan.right b := π _
    end,
    naturality' := begin
      rintros (_|_) (_|_) (_|_|_),
      any_goals { dsimp, rw category.comp_id, apply category.id_comp },
      { dsimp, rw category.comp_id, refl },
      { dsimp, rw category.comp_id, apply (w _).symm }
    end } }

@[reassoc]
lemma condition (a) :
  I.fst a ≫ K.π (I.fst_from a) = I.snd a ≫ K.π (I.snd_from a) := by simp

<<<<<<< HEAD
=======
/-- This definition provides a convenient way to show that a multicofork is a colimit. -/
@[simps]
def is_colimit.mk
  (desc : Π (E : multicofork I), K.X ⟶ E.X)
  (fac : ∀ (E : multicofork I) (i : I.R), K.π i ≫ desc E = E.π i)
  (uniq : ∀ (E : multicofork I) (m : K.X ⟶ E.X),
    (∀ i : I.R, K.π i ≫ m = E.π i) → m = desc E) : is_colimit K :=
{ desc := desc,
  fac' := begin
    rintros S (a|b),
    { rw [← K.w (walking_multispan.hom.fst a), ← S.w (walking_multispan.hom.fst a),
        category.assoc],
      congr' 1,
      apply fac },
    { apply fac },
  end,
  uniq' := begin
    intros S m hm,
    apply uniq,
    intros i,
    apply hm
  end }

>>>>>>> 22f6db67
variables [has_coproduct I.left] [has_coproduct I.right]

@[simp, reassoc]
lemma sigma_condition :
  I.fst_sigma_map ≫ sigma.desc K.π = I.snd_sigma_map ≫ sigma.desc K.π := by { ext, simp }

/-- Given a multicofork, we may obtain a cofork over `∐ I.left ⇉ ∐ I.right`. -/
@[simps X] noncomputable
def to_sigma_cofork (K : multicofork I) : cofork I.fst_sigma_map I.snd_sigma_map :=
{ X := K.X,
  ι :=
  { app := λ x,
    match x with
    | walking_parallel_pair.zero := I.fst_sigma_map ≫ sigma.desc K.π
    | walking_parallel_pair.one := sigma.desc K.π
    end,
    naturality' :=
    begin
      rintros (_|_) (_|_) (_|_|_),
      any_goals { dsimp, rw category.comp_id, apply category.id_comp },
      all_goals { change _ ≫ sigma.desc _ = (_ ≫ _) ≫ 𝟙 _, simp }
    end } }

<<<<<<< HEAD
section end

=======
>>>>>>> 22f6db67
@[simp] lemma to_sigma_cofork_ι_app_zero :
  K.to_sigma_cofork.ι.app walking_parallel_pair.zero = I.fst_sigma_map ≫ sigma.desc K.π := rfl

@[simp] lemma to_sigma_cofork_ι_app_one :
  K.to_sigma_cofork.ι.app walking_parallel_pair.one = sigma.desc K.π := rfl

variable (I)

/-- Given a cofork over `∐ I.left ⇉ ∐ I.right`, we may obtain a multicofork. -/
@[simps X] noncomputable
def of_sigma_cofork (c : cofork I.fst_sigma_map I.snd_sigma_map) : multicofork I :=
{ X := c.X,
  ι :=
  { app := λ x,
    match x with
    | walking_multispan.left a := (sigma.ι I.left a : _) ≫ I.fst_sigma_map ≫ c.π
    | walking_multispan.right b := (sigma.ι I.right b : _) ≫ c.π
    end,
    naturality' :=
    begin
      rintros (_|_) (_|_) (_|_|_),
      any_goals { dsimp, rw category.comp_id, apply category.id_comp },
      { change _ ≫ _ ≫ _ = (_ ≫ _) ≫ _,
        dsimp, simp [←cofork.left_app_one, -cofork.left_app_one] },
      { change _ ≫ _ ≫ _ = (_ ≫ _) ≫ 𝟙 _,
        rw c.condition,
        dsimp, simp [←cofork.right_app_one, -cofork.right_app_one] }
    end } }

@[simp] lemma of_sigma_cofork_ι_app_left (c : cofork I.fst_sigma_map I.snd_sigma_map) (a) :
  (of_sigma_cofork I c).ι.app (walking_multispan.left a) =
    (sigma.ι I.left a : _) ≫ I.fst_sigma_map ≫ c.π := rfl

@[simp] lemma of_sigma_cofork_ι_app_right (c : cofork I.fst_sigma_map I.snd_sigma_map) (b) :
  (of_sigma_cofork I c).ι.app (walking_multispan.right b) = (sigma.ι I.right b : _) ≫ c.π := rfl

end multicofork

namespace multispan_index

variables (I : multispan_index C) [has_coproduct I.left] [has_coproduct I.right]

local attribute [tidy] tactic.case_bash

/-- `multicofork.to_sigma_cofork` is functorial. -/
@[simps] noncomputable
def to_sigma_cofork_functor : multicofork I ⥤ cofork I.fst_sigma_map I.snd_sigma_map :=
{ obj := multicofork.to_sigma_cofork, map := λ K₁ K₂ f, { hom := f.hom } }

/-- `multicofork.of_sigma_cofork` is functorial. -/
@[simps] noncomputable
def of_sigma_cofork_functor : cofork I.fst_sigma_map I.snd_sigma_map ⥤ multicofork I :=
{ obj := multicofork.of_sigma_cofork I,
  map := λ K₁ K₂ f, { hom := f.hom, w' := by rintros (_|_); simp } }

/--
The category of multicoforks is equivalent to the category of coforks over `∐ I.left ⇉ ∐ I.right`.
It then follows from `category_theory.is_colimit_of_preserves_cocone_initial` (or `reflects`) that
it preserves and reflects colimit cocones.
-/
@[simps] noncomputable
def multicofork_equiv_sigma_cofork : multicofork I ≌ cofork I.fst_sigma_map I.snd_sigma_map :=
{ functor := to_sigma_cofork_functor I,
  inverse := of_sigma_cofork_functor I,
  unit_iso := nat_iso.of_components (λ K, cocones.ext (iso.refl _) (by rintros (_|_); dsimp; simp))
    (λ K₁ K₂ f, by { ext, simp }),
  counit_iso := nat_iso.of_components (λ K, cofork.ext (iso.refl _) (by { ext, dsimp, simp }))
    (λ K₁ K₂ f, by { ext, dsimp, simp, }) }

end multispan_index

/-- For `I : multicospan_index C`, we say that it has a multiequalizer if the associated
  multicospan has a limit. -/
abbreviation has_multiequalizer (I : multicospan_index C) :=
  has_limit I.multicospan

noncomputable theory

/-- The multiequalizer of `I : multicospan_index C`. -/
abbreviation multiequalizer (I : multicospan_index C) [has_multiequalizer I] : C :=
  limit I.multicospan

/-- For `I : multispan_index C`, we say that it has a multicoequalizer if
  the associated multicospan has a limit. -/
abbreviation has_multicoequalizer (I : multispan_index C) :=
  has_colimit I.multispan

/-- The multiecoqualizer of `I : multispan_index C`. -/
abbreviation multicoequalizer (I : multispan_index C) [has_multicoequalizer I] : C :=
  colimit I.multispan

namespace multiequalizer

variables (I : multicospan_index C) [has_multiequalizer I]

/-- The canonical map from the multiequalizer to the objects on the left. -/
abbreviation ι (a : I.L) : multiequalizer I ⟶ I.left a :=
limit.π _ (walking_multicospan.left a)

/-- The multifork associated to the multiequalizer. -/
abbreviation multifork : multifork I :=
limit.cone _

@[simp]
lemma multifork_ι (a) :
  (multiequalizer.multifork I).ι a = multiequalizer.ι I a := rfl

@[simp]
lemma multifork_π_app_left (a) :
  (multiequalizer.multifork I).π.app (walking_multicospan.left a) =
  multiequalizer.ι I a := rfl

@[reassoc]
lemma condition (b) :
  multiequalizer.ι I (I.fst_to b) ≫ I.fst b =
  multiequalizer.ι I (I.snd_to b) ≫ I.snd b :=
multifork.condition _ _

/-- Construct a morphism to the multiequalizer from its universal property. -/
abbreviation lift (W : C) (k : Π a, W ⟶ I.left a)
  (h : ∀ b, k (I.fst_to b) ≫ I.fst b = k (I.snd_to b) ≫ I.snd b) :
  W ⟶ multiequalizer I :=
limit.lift _ (multifork.of_ι I _ k h)

@[simp, reassoc]
lemma lift_ι (W : C) (k : Π a, W ⟶ I.left a)
  (h : ∀ b, k (I.fst_to b) ≫ I.fst b = k (I.snd_to b) ≫ I.snd b) (a) :
  multiequalizer.lift I _ k h ≫ multiequalizer.ι I a = k _ :=
limit.lift_π _ _

@[ext]
lemma hom_ext {W : C} (i j : W ⟶ multiequalizer I)
  (h : ∀ a, i ≫ multiequalizer.ι I a =
  j ≫ multiequalizer.ι I a) :
  i = j :=
limit.hom_ext
begin
  rintro (a|b),
  { apply h },
  simp_rw [← limit.w I.multicospan (walking_multicospan.hom.fst b),
    ← category.assoc, h],
end

variables [has_product I.left] [has_product I.right] [has_equalizer I.fst_pi_map I.snd_pi_map]

/-- The multiequalizer is isomorphic to the equalizer of `∏ I.left ⇉ ∏ I.right`. -/
def iso_equalizer : multiequalizer I ≅ equalizer I.fst_pi_map I.snd_pi_map :=
limit.iso_limit_cone ⟨_, is_limit.of_preserves_cone_terminal
  I.multifork_equiv_pi_fork.inverse (limit.is_limit _)⟩

/-- The canonical injection `multiequalizer I ⟶ ∏ I.left`. -/
def ι_pi : multiequalizer I ⟶ ∏ I.left :=
  (iso_equalizer I).hom ≫ equalizer.ι I.fst_pi_map I.snd_pi_map

@[simp, reassoc]
lemma ι_pi_π (a) : ι_pi I ≫ pi.π I.left a = ι I a :=
by { rw [ι_pi, category.assoc, ← iso.eq_inv_comp, iso_equalizer], simpa }

instance : mono (ι_pi I) := @@mono_comp _ _ _ _ equalizer.ι_mono

/-- The canonical injection `multiequalizer I ⟶ ∏ I.left`. -/
def ι_pi : multiequalizer I ⟶ ∏ I.left :=
  (iso_equalizer I).hom ≫ equalizer.ι I.fst_pi_map I.snd_pi_map

@[simp, reassoc]
lemma ι_pi_π (a) : ι_pi I ≫ pi.π I.left a = ι I a :=
by { rw [ι_pi, category.assoc, ← iso.eq_inv_comp, iso_equalizer], simpa }

instance : mono (ι_pi I) := @@mono_comp _ _ _ _ equalizer.ι_mono

end multiequalizer

namespace multicoequalizer

variables (I : multispan_index C) [has_multicoequalizer I]

/-- The canonical map from the multiequalizer to the objects on the left. -/
abbreviation π (b : I.R) : I.right b ⟶ multicoequalizer I :=
colimit.ι I.multispan (walking_multispan.right _)

/-- The multicofork associated to the multicoequalizer. -/
abbreviation multicofork : multicofork I :=
colimit.cocone _

@[simp]
lemma multicofork_π (b) :
  (multicoequalizer.multicofork I).π b = multicoequalizer.π I b := rfl

@[simp]
lemma multicofork_ι_app_right (b) :
  (multicoequalizer.multicofork I).ι.app (walking_multispan.right b) =
  multicoequalizer.π I b := rfl

@[reassoc]
lemma condition (a) :
  I.fst a ≫ multicoequalizer.π I (I.fst_from a) =
  I.snd a ≫ multicoequalizer.π I (I.snd_from a) :=
multicofork.condition _ _

/-- Construct a morphism from the multicoequalizer from its universal property. -/
abbreviation desc (W : C) (k : Π b, I.right b ⟶ W)
  (h : ∀ a, I.fst a ≫  k (I.fst_from a) = I.snd a ≫ k (I.snd_from a)) :
  multicoequalizer I ⟶ W :=
colimit.desc _ (multicofork.of_π I _ k h)

@[simp, reassoc]
lemma π_desc (W : C) (k : Π b, I.right b ⟶ W)
  (h : ∀ a, I.fst a ≫  k (I.fst_from a) = I.snd a ≫ k (I.snd_from a)) (b) :
  multicoequalizer.π I b ≫ multicoequalizer.desc I _ k h = k _ :=
colimit.ι_desc _ _

@[ext]
lemma hom_ext {W : C} (i j : multicoequalizer I ⟶ W)
  (h : ∀ b, multicoequalizer.π I b ≫ i = multicoequalizer.π I b ≫ j) :
  i = j :=
colimit.hom_ext
begin
  rintro (a|b),
  { simp_rw [← colimit.w I.multispan (walking_multispan.hom.fst a),
    category.assoc, h] },
  { apply h },
end

variables [has_coproduct I.left] [has_coproduct I.right]
variables [has_coequalizer I.fst_sigma_map I.snd_sigma_map]

/-- The multicoequalizer is isomorphic to the coequalizer of `∐ I.left ⇉ ∐ I.right`. -/
def iso_coequalizer : multicoequalizer I ≅ coequalizer I.fst_sigma_map I.snd_sigma_map :=
<<<<<<< HEAD
colimit.iso_colimit_cocone ⟨_, is_colimit_of_preserves_cocone_initial
  I.multicofork_equiv_sigma_cofork.inverse _ (colimit.is_colimit _)⟩
=======
colimit.iso_colimit_cocone ⟨_, is_colimit.of_preserves_cocone_initial
  I.multicofork_equiv_sigma_cofork.inverse (colimit.is_colimit _)⟩
>>>>>>> 22f6db67

/-- The canonical projection `∐ I.right ⟶ multicoequalizer I`. -/
def sigma_π : ∐ I.right ⟶ multicoequalizer I :=
  coequalizer.π I.fst_sigma_map I.snd_sigma_map ≫ (iso_coequalizer I).inv

@[simp, reassoc]
lemma ι_sigma_π (b) : sigma.ι I.right b ≫ sigma_π I = π I b :=
by { rw [sigma_π, ← category.assoc, iso.comp_inv_eq, iso_coequalizer], simpa }

instance : epi (sigma_π I) := @@epi_comp _ _ coequalizer.π_epi _ _

end multicoequalizer

end category_theory.limits<|MERGE_RESOLUTION|>--- conflicted
+++ resolved
@@ -458,8 +458,6 @@
 lemma condition (a) :
   I.fst a ≫ K.π (I.fst_from a) = I.snd a ≫ K.π (I.snd_from a) := by simp
 
-<<<<<<< HEAD
-=======
 /-- This definition provides a convenient way to show that a multicofork is a colimit. -/
 @[simps]
 def is_colimit.mk
@@ -483,7 +481,6 @@
     apply hm
   end }
 
->>>>>>> 22f6db67
 variables [has_coproduct I.left] [has_coproduct I.right]
 
 @[simp, reassoc]
@@ -507,11 +504,6 @@
       all_goals { change _ ≫ sigma.desc _ = (_ ≫ _) ≫ 𝟙 _, simp }
     end } }
 
-<<<<<<< HEAD
-section end
-
-=======
->>>>>>> 22f6db67
 @[simp] lemma to_sigma_cofork_ι_app_zero :
   K.to_sigma_cofork.ι.app walking_parallel_pair.zero = I.fst_sigma_map ≫ sigma.desc K.π := rfl
 
@@ -740,13 +732,8 @@
 
 /-- The multicoequalizer is isomorphic to the coequalizer of `∐ I.left ⇉ ∐ I.right`. -/
 def iso_coequalizer : multicoequalizer I ≅ coequalizer I.fst_sigma_map I.snd_sigma_map :=
-<<<<<<< HEAD
-colimit.iso_colimit_cocone ⟨_, is_colimit_of_preserves_cocone_initial
-  I.multicofork_equiv_sigma_cofork.inverse _ (colimit.is_colimit _)⟩
-=======
 colimit.iso_colimit_cocone ⟨_, is_colimit.of_preserves_cocone_initial
   I.multicofork_equiv_sigma_cofork.inverse (colimit.is_colimit _)⟩
->>>>>>> 22f6db67
 
 /-- The canonical projection `∐ I.right ⟶ multicoequalizer I`. -/
 def sigma_π : ∐ I.right ⟶ multicoequalizer I :=
