--- conflicted
+++ resolved
@@ -218,11 +218,8 @@
 lemma kernel_not_iso_of_nonzero (w : f ≠ 0) : (is_iso (kernel.ι f)) → false :=
 λ I, kernel_not_epi_of_nonzero w $ by { resetI, apply_instance }
 
-<<<<<<< HEAD
-=======
 -- TODO the remainder of this section has obvious generalizations to `has_equalizer f g`.
 
->>>>>>> 42265785
 instance has_kernel_comp_mono {X Y Z : C} (f : X ⟶ Y) [has_kernel f] (g : Y ⟶ Z) [mono g] :
   has_kernel (f ≫ g) :=
 { exists_limit := ⟨{
@@ -251,11 +248,7 @@
   (kernel_comp_mono f g).inv ≫ kernel.ι (f ≫ g) = kernel.ι f :=
 by simp [kernel_comp_mono]
 
-<<<<<<< HEAD
--- TODO `is_iso f → has_kernel g → has_kernel (f ≫ g)`
-=======
 -- TODO provide an instance `[has_kernel (f ≫ g)]` from `[is_iso f] [has_kernel g]`
->>>>>>> 42265785
 
 /--
 When `f` is an isomorphism, the kernel of `f ≫ g` is isomorphic to the kernel of `g`.
