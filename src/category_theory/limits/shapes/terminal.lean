/-
Copyright (c) 2019 Scott Morrison. All rights reserved.
Released under Apache 2.0 license as described in the file LICENSE.
Authors: Scott Morrison, Bhavik Mehta
-/
import category_theory.pempty
import category_theory.limits.has_limits
import category_theory.epi_mono

/-!
# Initial and terminal objects in a category.

## References
* [Stacks: Initial and final objects](https://stacks.math.columbia.edu/tag/002B)
-/

noncomputable theory

universes v u u₂

open category_theory

namespace category_theory.limits

variables {C : Type u} [category.{v} C]

/-- Construct a cone for the empty diagram given an object. -/
@[simps] def as_empty_cone (X : C) : cone (functor.empty C) := { X := X, π := by tidy }
/-- Construct a cocone for the empty diagram given an object. -/
@[simps] def as_empty_cocone (X : C) : cocone (functor.empty C) := { X := X, ι := by tidy }

/-- `X` is terminal if the cone it induces on the empty diagram is limiting. -/
abbreviation is_terminal (X : C) := is_limit (as_empty_cone X)
/-- `X` is initial if the cocone it induces on the empty diagram is colimiting. -/
abbreviation is_initial (X : C) := is_colimit (as_empty_cocone X)

/-- An object `Y` is terminal if for every `X` there is a unique morphism `X ⟶ Y`. -/
def is_terminal.of_unique (Y : C) [h : Π X : C, unique (X ⟶ Y)] : is_terminal Y :=
{ lift := λ s, (h s.X).default }

/-- Transport a term of type `is_terminal` across an isomorphism. -/
def is_terminal.of_iso {Y Z : C} (hY : is_terminal Y) (i : Y ≅ Z) : is_terminal Z :=
is_limit.of_iso_limit hY
{ hom := { hom := i.hom },
  inv := { hom := i.symm.hom } }

/-- An object `X` is initial if for every `Y` there is a unique morphism `X ⟶ Y`. -/
def is_initial.of_unique (X : C) [h : Π Y : C, unique (X ⟶ Y)] : is_initial X :=
{ desc := λ s, (h s.X).default }

/-- Transport a term of type `is_initial` across an isomorphism. -/
def is_initial.of_iso {X Y : C} (hX : is_initial X) (i : X ≅ Y) : is_initial Y :=
is_colimit.of_iso_colimit hX
{ hom := { hom := i.hom },
  inv := { hom := i.symm.hom } }

/-- Give the morphism to a terminal object from any other. -/
def is_terminal.from {X : C} (t : is_terminal X) (Y : C) : Y ⟶ X :=
t.lift (as_empty_cone Y)

/-- Any two morphisms to a terminal object are equal. -/
lemma is_terminal.hom_ext {X Y : C} (t : is_terminal X) (f g : Y ⟶ X) : f = g :=
t.hom_ext (by tidy)

@[simp] lemma is_terminal.comp_from {Z : C} (t : is_terminal Z) {X Y : C} (f : X ⟶ Y) :
  f ≫ t.from Y = t.from X :=
t.hom_ext _ _

@[simp] lemma is_terminal.from_self {X : C} (t : is_terminal X) : t.from X = 𝟙 X :=
t.hom_ext _ _

/-- Give the morphism from an initial object to any other. -/
def is_initial.to {X : C} (t : is_initial X) (Y : C) : X ⟶ Y :=
t.desc (as_empty_cocone Y)

/-- Any two morphisms from an initial object are equal. -/
lemma is_initial.hom_ext {X Y : C} (t : is_initial X) (f g : X ⟶ Y) : f = g :=
t.hom_ext (by tidy)

@[simp] lemma is_initial.to_comp {X : C} (t : is_initial X) {Y Z : C} (f : Y ⟶ Z) :
  t.to Y ≫ f = t.to Z :=
t.hom_ext _ _

@[simp] lemma is_initial.to_self {X : C} (t : is_initial X) : t.to X = 𝟙 X :=
t.hom_ext _ _

/-- Any morphism from a terminal object is split mono. -/
def is_terminal.split_mono_from {X Y : C} (t : is_terminal X) (f : X ⟶ Y) : split_mono f :=
⟨t.from _, t.hom_ext _ _⟩

/-- Any morphism to an initial object is split epi. -/
def is_initial.split_epi_to {X Y : C} (t : is_initial X) (f : Y ⟶ X) : split_epi f :=
⟨t.to _, t.hom_ext _ _⟩

/-- Any morphism from a terminal object is mono. -/
<<<<<<< HEAD
def is_terminal.mono_from {X Y : C} (t : is_terminal X) (f : X ⟶ Y) : mono f :=
=======
lemma is_terminal.mono_from {X Y : C} (t : is_terminal X) (f : X ⟶ Y) : mono f :=
>>>>>>> 2dcc307e
by haveI := t.split_mono_from f; apply_instance

/-- Any morphism to an initial object is epi. -/
lemma is_initial.epi_to {X Y : C} (t : is_initial X) (f : Y ⟶ X) : epi f :=
by haveI := t.split_epi_to f; apply_instance

variable (C)

/--
A category has a terminal object if it has a limit over the empty diagram.
Use `has_terminal_of_unique` to construct instances.
-/
abbreviation has_terminal := has_limits_of_shape (discrete pempty) C
/--
A category has an initial object if it has a colimit over the empty diagram.
Use `has_initial_of_unique` to construct instances.
-/
abbreviation has_initial := has_colimits_of_shape (discrete pempty) C

/--
An arbitrary choice of terminal object, if one exists.
You can use the notation `⊤_ C`.
This object is characterized by having a unique morphism from any object.
-/
abbreviation terminal [has_terminal C] : C := limit (functor.empty C)
/--
An arbitrary choice of initial object, if one exists.
You can use the notation `⊥_ C`.
This object is characterized by having a unique morphism to any object.
-/
abbreviation initial [has_initial C] : C := colimit (functor.empty C)

notation `⊤_` C:20 := terminal C
notation `⊥_` C:20 := initial C

section
variables {C}

/-- We can more explicitly show that a category has a terminal object by specifying the object,
and showing there is a unique morphism to it from any other object. -/
lemma has_terminal_of_unique (X : C) [h : Π Y : C, unique (Y ⟶ X)] : has_terminal C :=
{ has_limit := λ F, has_limit.mk
  { cone     := { X := X, π := { app := pempty.rec _ } },
    is_limit := { lift := λ s, (h s.X).default } } }

/-- We can more explicitly show that a category has an initial object by specifying the object,
and showing there is a unique morphism from it to any other object. -/
lemma has_initial_of_unique (X : C) [h : Π Y : C, unique (X ⟶ Y)] : has_initial C :=
{ has_colimit := λ F, has_colimit.mk
  { cocone     := { X := X, ι := { app := pempty.rec _ } },
    is_colimit := { desc := λ s, (h s.X).default } } }

/-- The map from an object to the terminal object. -/
abbreviation terminal.from [has_terminal C] (P : C) : P ⟶ ⊤_ C :=
limit.lift (functor.empty C) (as_empty_cone P)
/-- The map to an object from the initial object. -/
abbreviation initial.to [has_initial C] (P : C) : ⊥_ C ⟶ P :=
colimit.desc (functor.empty C) (as_empty_cocone P)

instance unique_to_terminal [has_terminal C] (P : C) : unique (P ⟶ ⊤_ C) :=
{ default := terminal.from P,
  uniq := λ m, by { apply limit.hom_ext, rintro ⟨⟩ } }

instance unique_from_initial [has_initial C] (P : C) : unique (⊥_ C ⟶ P) :=
{ default := initial.to P,
  uniq := λ m, by { apply colimit.hom_ext, rintro ⟨⟩ } }

@[simp] lemma terminal.comp_from [has_terminal C] {P Q : C} (f : P ⟶ Q) :
  f ≫ terminal.from Q = terminal.from P :=
by tidy
@[simp] lemma initial.to_comp [has_initial C] {P Q : C} (f : P ⟶ Q) :
  initial.to P ≫ f = initial.to Q :=
by tidy

/-- A terminal object is terminal. -/
def terminal_is_terminal [has_terminal C] : is_terminal (⊤_ C) :=
{ lift := λ s, terminal.from _ }

/-- An initial object is initial. -/
def initial_is_initial [has_initial C] : is_initial (⊥_ C) :=
{ desc := λ s, initial.to _ }

/-- Any morphism from a terminal object is split mono. -/
instance terminal.split_mono_from {Y : C} [has_terminal C] (f : ⊤_ C ⟶ Y) : split_mono f :=
is_terminal.split_mono_from terminal_is_terminal _

/-- Any morphism to an initial object is split epi. -/
instance initial.split_epi_to {Y : C} [has_initial C] (f : Y ⟶ ⊥_ C) : split_epi f :=
is_initial.split_epi_to initial_is_initial _

/-- An initial object is terminal in the opposite category. -/
def terminal_op_of_initial {X : C} (t : is_initial X) : is_terminal (opposite.op X) :=
{ lift := λ s, (t.to s.X.unop).op,
  uniq' := λ s m w, quiver.hom.unop_inj (t.hom_ext _ _) }

/-- An initial object in the opposite category is terminal in the original category. -/
def terminal_unop_of_initial {X : Cᵒᵖ} (t : is_initial X) : is_terminal X.unop :=
{ lift := λ s, (t.to (opposite.op s.X)).unop,
  uniq' := λ s m w, quiver.hom.op_inj (t.hom_ext _ _) }

/-- A terminal object is initial in the opposite category. -/
def initial_op_of_terminal {X : C} (t : is_terminal X) : is_initial (opposite.op X) :=
{ desc := λ s, (t.from s.X.unop).op,
  uniq' := λ s m w, quiver.hom.unop_inj (t.hom_ext _ _) }

/-- A terminal object in the opposite category is initial in the original category. -/
def initial_unop_of_terminal {X : Cᵒᵖ} (t : is_terminal X) : is_initial X.unop :=
{ desc := λ s, (t.from (opposite.op s.X)).unop,
  uniq' := λ s m w, quiver.hom.op_inj (t.hom_ext _ _) }

/-- From a functor `F : J ⥤ C`, given an initial object of `J`, construct a cone for `J`.
In `limit_of_diagram_initial` we show it is a limit cone. -/
@[simps]
def cone_of_diagram_initial {J : Type v} [small_category J]
  {X : J} (tX : is_initial X) (F : J ⥤ C) : cone F :=
{ X := F.obj X,
  π :=
  { app := λ j, F.map (tX.to j),
    naturality' := λ j j' k,
    begin
      dsimp,
      rw [← F.map_comp, category.id_comp, tX.hom_ext (tX.to j ≫ k) (tX.to j')],
    end } }

/-- From a functor `F : J ⥤ C`, given an initial object of `J`, show the cone
`cone_of_diagram_initial` is a limit. -/
def limit_of_diagram_initial {J : Type v} [small_category J]
  {X : J} (tX : is_initial X) (F : J ⥤ C) :
is_limit (cone_of_diagram_initial tX F) :=
{ lift := λ s, s.π.app X,
  uniq' := λ s m w,
    begin
      rw [← w X, cone_of_diagram_initial_π_app, tX.hom_ext (tX.to X) (𝟙 _)],
      dsimp, simp -- See note [dsimp, simp]
    end}

-- This is reducible to allow usage of lemmas about `cone_point_unique_up_to_iso`.
/-- For a functor `F : J ⥤ C`, if `J` has an initial object then the image of it is isomorphic
to the limit of `F`. -/
@[reducible]
def limit_of_initial {J : Type v} [small_category J] (F : J ⥤ C)
  [has_initial J] [has_limit F] :
limit F ≅ F.obj (⊥_ J) :=
is_limit.cone_point_unique_up_to_iso
  (limit.is_limit _)
  (limit_of_diagram_initial initial_is_initial F)

/-- From a functor `F : J ⥤ C`, given a terminal object of `J`, construct a cocone for `J`.
In `colimit_of_diagram_terminal` we show it is a colimit cocone. -/
@[simps]
def cocone_of_diagram_terminal {J : Type v} [small_category J]
  {X : J} (tX : is_terminal X) (F : J ⥤ C) : cocone F :=
{ X := F.obj X,
  ι :=
  { app := λ j, F.map (tX.from j),
    naturality' := λ j j' k,
    begin
      dsimp,
      rw [← F.map_comp, category.comp_id, tX.hom_ext (k ≫ tX.from j') (tX.from j)],
    end } }

/-- From a functor `F : J ⥤ C`, given a terminal object of `J`, show the cocone
`cocone_of_diagram_terminal` is a colimit. -/
def colimit_of_diagram_terminal {J : Type v} [small_category J]
  {X : J} (tX : is_terminal X) (F : J ⥤ C) :
is_colimit (cocone_of_diagram_terminal tX F) :=
{ desc := λ s, s.ι.app X,
  uniq' := λ s m w,
    by { rw [← w X, cocone_of_diagram_terminal_ι_app, tX.hom_ext (tX.from X) (𝟙 _)], simp } }

-- This is reducible to allow usage of lemmas about `cocone_point_unique_up_to_iso`.
/-- For a functor `F : J ⥤ C`, if `J` has a terminal object then the image of it is isomorphic
to the colimit of `F`. -/
@[reducible]
def colimit_of_terminal {J : Type v} [small_category J] (F : J ⥤ C)
  [has_terminal J] [has_colimit F] :
colimit F ≅ F.obj (⊤_ J) :=
is_colimit.cocone_point_unique_up_to_iso
  (colimit.is_colimit _)
  (colimit_of_diagram_terminal terminal_is_terminal F)

end

section comparison
variables {C} {D : Type u₂} [category.{v} D] (G : C ⥤ D)

/--
The comparison morphism from the image of a terminal object to the terminal object in the target
category.
-/
-- TODO: Show this is an isomorphism if and only if `G` preserves terminal objects.
def terminal_comparison [has_terminal C] [has_terminal D] :
  G.obj (⊤_ C) ⟶ ⊤_ D :=
terminal.from _

/--
The comparison morphism from the initial object in the target category to the image of the initial
object.
-/
-- TODO: Show this is an isomorphism if and only if `G` preserves initial objects.
def initial_comparison [has_initial C] [has_initial D] :
  ⊥_ D ⟶ G.obj (⊥_ C) :=
initial.to _

end comparison

variables {C} {J : Type v} [small_category J]

/--
If `j` is initial in the index category, then the map `limit.π F j` is an isomorphism.
-/
lemma is_iso_π_of_is_initial {j : J} (I : is_initial j) (F : J ⥤ C) [has_limit F] :
  is_iso (limit.π F j) :=
⟨⟨limit.lift _ (cone_of_diagram_initial I F), ⟨by { ext, simp }, by simp⟩⟩⟩

instance is_iso_π_initial [has_initial J] (F : J ⥤ C) [has_limit F] :
  is_iso (limit.π F (⊥_ J)) :=
is_iso_π_of_is_initial (initial_is_initial) F

/--
If `j` is terminal in the index category, then the map `colimit.ι F j` is an isomorphism.
-/
lemma is_iso_ι_of_is_terminal {j : J} (I : is_terminal j) (F : J ⥤ C) [has_colimit F] :
  is_iso (colimit.ι F j) :=
⟨⟨colimit.desc _ (cocone_of_diagram_terminal I F), ⟨by simp, by { ext, simp }⟩⟩⟩

instance is_iso_ι_terminal [has_terminal J] (F : J ⥤ C) [has_colimit F] :
  is_iso (colimit.ι F (⊤_ J)) :=
is_iso_ι_of_is_terminal (terminal_is_terminal) F

end category_theory.limits<|MERGE_RESOLUTION|>--- conflicted
+++ resolved
@@ -93,11 +93,7 @@
 ⟨t.to _, t.hom_ext _ _⟩
 
 /-- Any morphism from a terminal object is mono. -/
-<<<<<<< HEAD
-def is_terminal.mono_from {X Y : C} (t : is_terminal X) (f : X ⟶ Y) : mono f :=
-=======
 lemma is_terminal.mono_from {X Y : C} (t : is_terminal X) (f : X ⟶ Y) : mono f :=
->>>>>>> 2dcc307e
 by haveI := t.split_mono_from f; apply_instance
 
 /-- Any morphism to an initial object is epi. -/
