--- conflicted
+++ resolved
@@ -12,12 +12,9 @@
 
 universes v u -- declare the `v`'s first; see `category_theory.category` for an explanation
 
-<<<<<<< HEAD
-=======
 section prio
 set_option default_priority 100 -- see Note [default priority]
 /-- A `groupoid` is a category such that all morphisms are isomorphisms. -/
->>>>>>> 32b32ad9
 class groupoid (obj : Type u) extends category.{v} obj : Type (max u (v+1)) :=
 (inv       : Π {X Y : obj}, (X ⟶ Y) → (Y ⟶ X))
 (inv_comp' : ∀ {X Y : obj} (f : X ⟶ Y), comp (inv f) f = id Y . obviously)
