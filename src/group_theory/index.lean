/-
Copyright (c) 2021 Thomas Browning. All rights reserved.
Released under Apache 2.0 license as described in the file LICENSE.
Authors: Thomas Browning
-/

import group_theory.quotient_group
import set_theory.fincard

/-!
# Index of a Subgroup

In this file we define the index of a subgroup, and prove several divisibility properties.
Several theorems proved in this file are known as Lagrange's theorem.

## Main definitions

- `H.index` : the index of `H : subgroup G` as a natural number,
  and returns 0 if the index is infinite.
- `H.relindex K` : the relative index of `H : subgroup G` in `K : subgroup G` as a natural number,
  and returns 0 if the relative index is infinite.

# Main results

- `card_mul_index` : `nat.card H * H.index = nat.card G`
- `index_mul_card` : `H.index * fintype.card H = fintype.card G`
- `index_dvd_card` : `H.index ∣ fintype.card G`
- `index_eq_mul_of_le` : If `H ≤ K`, then `H.index = K.index * (H.subgroup_of K).index`
- `index_dvd_of_le` : If `H ≤ K`, then `K.index ∣ H.index`
- `relindex_mul_relindex` : `relindex` is multiplicative in towers

-/

namespace subgroup

open_locale cardinal

variables {G : Type*} [group G] (H K L : subgroup G)

/-- The index of a subgroup as a natural number, and returns 0 if the index is infinite. -/
@[to_additive "The index of a subgroup as a natural number,
and returns 0 if the index is infinite."]
noncomputable def index : ℕ :=
nat.card (G ⧸ H)

/-- The relative index of a subgroup as a natural number,
  and returns 0 if the relative index is infinite. -/
@[to_additive "The relative index of a subgroup as a natural number,
  and returns 0 if the relative index is infinite."]
noncomputable def relindex : ℕ :=
(H.subgroup_of K).index

@[to_additive] lemma index_comap_of_surjective {G' : Type*} [group G'] {f : G' →* G}
  (hf : function.surjective f) : (H.comap f).index = H.index :=
begin
  letI := quotient_group.left_rel H,
  letI := quotient_group.left_rel (H.comap f),
  have key : ∀ x y : G', setoid.r x y ↔ setoid.r (f x) (f y) :=
  λ x y, iff_of_eq (congr_arg (∈ H) (by rw [f.map_mul, f.map_inv])),
  refine cardinal.to_nat_congr (equiv.of_bijective (quotient.map' f (λ x y, (key x y).mp)) ⟨_, _⟩),
  { simp_rw [←quotient.eq'] at key,
    refine quotient.ind' (λ x, _),
    refine quotient.ind' (λ y, _),
    exact (key x y).mpr },
  { refine quotient.ind' (λ x, _),
    obtain ⟨y, hy⟩ := hf x,
    exact ⟨y, (quotient.map'_mk' f _ y).trans (congr_arg quotient.mk' hy)⟩ },
end

@[to_additive] lemma index_comap {G' : Type*} [group G'] (f : G' →* G) :
  (H.comap f).index = H.relindex f.range :=
eq.trans (congr_arg index (by refl))
  ((H.subgroup_of f.range).index_comap_of_surjective f.range_restrict_surjective)

variables {H K L}

@[to_additive] lemma relindex_mul_index (h : H ≤ K) : H.relindex K * K.index = H.index :=
((mul_comm _ _).trans (cardinal.to_nat_mul _ _).symm).trans
  (congr_arg cardinal.to_nat (equiv.cardinal_eq (quotient_equiv_prod_of_le h))).symm

@[to_additive] lemma index_dvd_of_le (h : H ≤ K) : K.index ∣ H.index :=
dvd_of_mul_left_eq (H.relindex K) (relindex_mul_index h)

@[to_additive] lemma relindex_subgroup_of (hKL : K ≤ L) :
  (H.subgroup_of L).relindex (K.subgroup_of L) = H.relindex K :=
((index_comap (H.subgroup_of L) (inclusion hKL)).trans (congr_arg _ (inclusion_range hKL))).symm

variables (H K L)

@[to_additive] lemma relindex_mul_relindex (hHK : H ≤ K) (hKL : K ≤ L) :
  H.relindex K * K.relindex L = H.relindex L :=
begin
  rw [←relindex_subgroup_of hKL],
  exact relindex_mul_index (λ x hx, hHK hx),
end

lemma inf_relindex_right : (H ⊓ K).relindex K = H.relindex K :=
begin
  rw [←subgroup_of_map_subtype, relindex, relindex, subgroup_of, comap_map_eq_self_of_injective],
  exact subtype.coe_injective,
end

lemma inf_relindex_left : (H ⊓ K).relindex H = K.relindex H :=
by rw [inf_comm, inf_relindex_right]

lemma relindex_inf_mul_relindex : H.relindex (K ⊓ L) * K.relindex L = (H ⊓ K).relindex L :=
by rw [←inf_relindex_right H (K ⊓ L), ←inf_relindex_right K L, ←inf_relindex_right (H ⊓ K) L,
  inf_assoc, relindex_mul_relindex (H ⊓ (K ⊓ L)) (K ⊓ L) L inf_le_right inf_le_right]

lemma inf_relindex_eq_relindex_sup [K.normal] : (H ⊓ K).relindex H = K.relindex (H ⊔ K) :=
cardinal.to_nat_congr (quotient_group.quotient_inf_equiv_prod_normal_quotient H K).to_equiv

lemma relindex_eq_relindex_sup [K.normal] : K.relindex H = K.relindex (H ⊔ K) :=
by rw [←inf_relindex_left, inf_relindex_eq_relindex_sup]

variables {H K}

lemma relindex_dvd_of_le_left (hHK : H ≤ K) :
  K.relindex L ∣ H.relindex L :=
begin
  apply dvd_of_mul_left_eq ((H ⊓ L).relindex (K ⊓ L)),
  rw [←inf_relindex_right H L, ←inf_relindex_right K L],
<<<<<<< HEAD
  exact relindex_mul_relindex (H ⊓ L) (K ⊓ L) L (inf_le_inf_right L hHK) inf_le_right,
=======
  exact relindex_mul_relindex _ _ _ (inf_le_inf_right L hHK) inf_le_right,
>>>>>>> cf73bfc1
end

variables (H K)

@[simp, to_additive] lemma index_top : (⊤ : subgroup G).index = 1 :=
cardinal.to_nat_eq_one_iff_unique.mpr ⟨quotient_group.subsingleton_quotient_top, ⟨1⟩⟩

@[simp, to_additive] lemma index_bot : (⊥ : subgroup G).index = nat.card G :=
cardinal.to_nat_congr (quotient_group.quotient_bot.to_equiv)

@[to_additive] lemma index_bot_eq_card [fintype G] : (⊥ : subgroup G).index = fintype.card G :=
index_bot.trans nat.card_eq_fintype_card

@[simp, to_additive] lemma relindex_top_left : (⊤ : subgroup G).relindex H = 1 :=
index_top

@[simp, to_additive] lemma relindex_top_right : H.relindex ⊤ = H.index :=
by rw [←relindex_mul_index (show H ≤ ⊤, from le_top), index_top, mul_one]

@[simp, to_additive] lemma relindex_bot_left : (⊥ : subgroup G).relindex H = nat.card H :=
by rw [relindex, bot_subgroup_of, index_bot]

@[to_additive] lemma relindex_bot_left_eq_card [fintype H] :
  (⊥ : subgroup G).relindex H = fintype.card H :=
H.relindex_bot_left.trans nat.card_eq_fintype_card

@[simp, to_additive] lemma relindex_bot_right : H.relindex ⊥ = 1 :=
by rw [relindex, subgroup_of_bot_eq_top, index_top]

@[simp, to_additive] lemma relindex_self : H.relindex H = 1 :=
by rw [relindex, subgroup_of_self, index_top]

@[simp, to_additive card_mul_index]
lemma card_mul_index : nat.card H * H.index = nat.card G :=
by { rw [←relindex_bot_left, ←index_bot], exact relindex_mul_index bot_le }

@[to_additive] lemma index_map {G' : Type*} [group G'] (f : G →* G') :
  (H.map f).index = (H ⊔ f.ker).index * f.range.index :=
by rw [←comap_map_eq, index_comap, relindex_mul_index (H.map_le_range f)]

@[to_additive] lemma index_map_dvd {G' : Type*} [group G'] {f : G →* G'}
  (hf : function.surjective f) : (H.map f).index ∣ H.index :=
begin
  rw [index_map, f.range_top_of_surjective hf, index_top, mul_one],
  exact index_dvd_of_le le_sup_left,
end

@[to_additive] lemma dvd_index_map {G' : Type*} [group G'] {f : G →* G'}
  (hf : f.ker ≤ H) : H.index ∣ (H.map f).index :=
begin
  rw [index_map, sup_of_le_left hf],
  apply dvd_mul_right,
end

@[to_additive] lemma index_map_eq {G' : Type*} [group G'] {f : G →* G'}
  (hf1 : function.surjective f) (hf2 : f.ker ≤ H) : (H.map f).index = H.index :=
nat.dvd_antisymm (H.index_map_dvd hf1) (H.dvd_index_map hf2)

@[to_additive] lemma index_eq_card [fintype (G ⧸ H)] :
  H.index = fintype.card (G ⧸ H) :=
nat.card_eq_fintype_card

@[to_additive index_mul_card] lemma index_mul_card [fintype G] [hH : fintype H] :
  H.index * fintype.card H = fintype.card G :=
by rw [←relindex_bot_left_eq_card, ←index_bot_eq_card, mul_comm]; exact relindex_mul_index bot_le

@[to_additive] lemma index_dvd_card [fintype G] : H.index ∣ fintype.card G :=
begin
  classical,
  exact ⟨fintype.card H, H.index_mul_card.symm⟩,
end

<<<<<<< HEAD
variables {H K L}

lemma relindex_eq_zero_of_le_left (hHK : H ≤ K) (hKL : K.relindex L = 0) : H.relindex L = 0 :=
by rw [←inf_relindex_right, ←relindex_mul_relindex (H ⊓ L) (K ⊓ L) L
  (inf_le_inf_right L hHK) inf_le_right, inf_relindex_right, hKL, mul_zero]

lemma relindex_eq_zero_of_le_right (hKL : K ≤ L) (hHK : H.relindex K = 0) : H.relindex L = 0 :=
cardinal.to_nat_apply_of_omega_le (le_trans (le_of_not_lt (λ h, cardinal.mk_ne_zero _
  ((cardinal.cast_to_nat_of_lt_omega h).symm.trans (cardinal.nat_cast_inj.mpr hHK))))
    (quotient_subgroup_of_embedding_of_le H hKL).cardinal_le)

lemma relindex_ne_zero_trans (hHK : H.relindex K ≠ 0) (hKL : K.relindex L ≠ 0) :
  H.relindex L ≠ 0 :=
λ h, mul_ne_zero (mt (relindex_eq_zero_of_le_right (show K ⊓ L ≤ K, from inf_le_left)) hHK) hKL
  ((relindex_inf_mul_relindex H K L).trans (relindex_eq_zero_of_le_left inf_le_left h))
=======
lemma relindex_eq_zero_of_le  (h : K ≤ L) (h2 : H.relindex K = 0) : H.relindex L = 0 :=
cardinal.to_nat_eq_zero_of_injective (quotient_group.le_quot_map H h ).injective h2

lemma index_eq_zero_of_le {H K : subgroup G} (h : H ≤ K) (h1 : K.index = 0) : H.index = 0 :=
by rw [←subgroup.relindex_mul_index h, h1, mul_zero]

lemma inf_relindex_inf : (H ⊓ K).relindex (K ⊓ L) = H.relindex (K ⊓ L) :=
begin
  rw [← inf_relindex_right H (K ⊓ L), ←  inf_relindex_left (K ⊓ L) (H ⊓ K)],
  have : K ⊓ L ⊓ (H ⊓ K) = H ⊓ (K ⊓ L),
  by {rw inf_comm, simp_rw ← inf_assoc, simp only [inf_right_idem], },
  simp_rw this,
end

lemma inf_relindex_subgroup_of :
  ((H ⊓ K).subgroup_of L).relindex (K.subgroup_of L) = H.relindex (K ⊓ L) :=
begin
  have h0: K ⊓ L ≤ L, by {simp only [inf_le_right],},
  rw [← subgroup.inf_subgroup_of_right K L, ← inf_relindex_inf],
  apply subgroup.relindex_subgroup_of h0,
end

lemma inf_ind_prod  (h : (H ⊓ K).relindex L = 0)  :  H.relindex L = 0 ∨ K.relindex (L ⊓ H) = 0 :=
begin
  have h1 : (subgroup.subgroup_of (H ⊓ K)  L) ≤ (subgroup.subgroup_of H  L),
    by {apply subgroup.subgroup_of_mono_left, simp only [inf_le_left],},
  have h2 := subgroup.relindex_mul_index h1,
  simp_rw subgroup.relindex at h,
  rw h at h2,
  simp only [nat.mul_eq_zero] at h2,
  cases h2,
  rw [inf_comm, ← inf_relindex_subgroup_of K H L, inf_comm],
  simp only [h2, eq_self_iff_true, or_true],
  simp_rw subgroup.relindex,
  simp only [h2, true_or, eq_self_iff_true],
 end

lemma relindex_ne_zero_trans (hHK : H.relindex K ≠ 0) (hKL : K.relindex L ≠ 0) :
  H.relindex L ≠ 0 :=
begin
  have key := mt (relindex_eq_zero_of_le H (K ⊓ L) K inf_le_left) hHK,
  rw ← inf_relindex_right at hKL key,
  replace key := mul_ne_zero key hKL,
  rw [relindex_mul_relindex (H ⊓ (K ⊓ L)) (K ⊓ L) L inf_le_right inf_le_right, ←inf_assoc,
      inf_comm, ←inf_assoc, ←relindex_mul_relindex (L ⊓ H ⊓ K) (L ⊓ H) L inf_le_left inf_le_left,
      inf_relindex_left, inf_relindex_left, mul_ne_zero_iff] at key,
  exact key.2,
end
variables {H}
>>>>>>> cf73bfc1

@[simp] lemma index_eq_one : H.index = 1 ↔ H = ⊤ :=
⟨λ h, quotient_group.subgroup_eq_top_of_subsingleton H (cardinal.to_nat_eq_one_iff_unique.mp h).1,
  λ h, (congr_arg index h).trans index_top⟩

lemma index_ne_zero_of_fintype [hH : fintype (G ⧸ H)] : H.index ≠ 0 :=
by { rw index_eq_card, exact fintype.card_ne_zero }

lemma one_lt_index_of_ne_top [fintype (G ⧸ H)] (hH : H ≠ ⊤) : 1 < H.index :=
nat.one_lt_iff_ne_zero_and_ne_one.mpr ⟨index_ne_zero_of_fintype, mt index_eq_one.mp hH⟩

end subgroup<|MERGE_RESOLUTION|>--- conflicted
+++ resolved
@@ -120,11 +120,7 @@
 begin
   apply dvd_of_mul_left_eq ((H ⊓ L).relindex (K ⊓ L)),
   rw [←inf_relindex_right H L, ←inf_relindex_right K L],
-<<<<<<< HEAD
-  exact relindex_mul_relindex (H ⊓ L) (K ⊓ L) L (inf_le_inf_right L hHK) inf_le_right,
-=======
   exact relindex_mul_relindex _ _ _ (inf_le_inf_right L hHK) inf_le_right,
->>>>>>> cf73bfc1
 end
 
 variables (H K)
@@ -197,23 +193,6 @@
   exact ⟨fintype.card H, H.index_mul_card.symm⟩,
 end
 
-<<<<<<< HEAD
-variables {H K L}
-
-lemma relindex_eq_zero_of_le_left (hHK : H ≤ K) (hKL : K.relindex L = 0) : H.relindex L = 0 :=
-by rw [←inf_relindex_right, ←relindex_mul_relindex (H ⊓ L) (K ⊓ L) L
-  (inf_le_inf_right L hHK) inf_le_right, inf_relindex_right, hKL, mul_zero]
-
-lemma relindex_eq_zero_of_le_right (hKL : K ≤ L) (hHK : H.relindex K = 0) : H.relindex L = 0 :=
-cardinal.to_nat_apply_of_omega_le (le_trans (le_of_not_lt (λ h, cardinal.mk_ne_zero _
-  ((cardinal.cast_to_nat_of_lt_omega h).symm.trans (cardinal.nat_cast_inj.mpr hHK))))
-    (quotient_subgroup_of_embedding_of_le H hKL).cardinal_le)
-
-lemma relindex_ne_zero_trans (hHK : H.relindex K ≠ 0) (hKL : K.relindex L ≠ 0) :
-  H.relindex L ≠ 0 :=
-λ h, mul_ne_zero (mt (relindex_eq_zero_of_le_right (show K ⊓ L ≤ K, from inf_le_left)) hHK) hKL
-  ((relindex_inf_mul_relindex H K L).trans (relindex_eq_zero_of_le_left inf_le_left h))
-=======
 lemma relindex_eq_zero_of_le  (h : K ≤ L) (h2 : H.relindex K = 0) : H.relindex L = 0 :=
 cardinal.to_nat_eq_zero_of_injective (quotient_group.le_quot_map H h ).injective h2
 
@@ -263,7 +242,6 @@
   exact key.2,
 end
 variables {H}
->>>>>>> cf73bfc1
 
 @[simp] lemma index_eq_one : H.index = 1 ↔ H = ⊤ :=
 ⟨λ h, quotient_group.subgroup_eq_top_of_subsingleton H (cardinal.to_nat_eq_one_iff_unique.mp h).1,
