/-
Copyright (c) 2021 Thomas Browning. All rights reserved.
Released under Apache 2.0 license as described in the file LICENSE.
Authors: Thomas Browning
-/

import group_theory.quotient_group
import set_theory.fincard

/-!
# Index of a Subgroup

In this file we define the index of a subgroup, and prove several divisibility properties.

## Main definitions

- `H.index` : the index of `H : subgroup G` as a natural number,
  and returns 0 if the index is infinite.
- `H.relindex K` : the relative index of `H : subgroup G` in `K : subgroup G` as a natural number,
  and returns 0 if the relative index is infinite.

# Main results

- `index_mul_card` : `H.index * fintype.card H = fintype.card G`
- `index_dvd_card` : `H.index ∣ fintype.card G`
- `index_eq_mul_of_le` : If `H ≤ K`, then `H.index = K.index * (H.subgroup_of K).index`
- `index_dvd_of_le` : If `H ≤ K`, then `K.index ∣ H.index`
- `relindex_mul_relindex` : `relindex` is multiplicative in towers

-/

namespace subgroup

open_locale cardinal

variables {G : Type*} [group G] (H K L : subgroup G)

/-- The index of a subgroup as a natural number, and returns 0 if the index is infinite. -/
@[to_additive "The index of a subgroup as a natural number,
and returns 0 if the index is infinite."]
noncomputable def index : ℕ :=
nat.card (quotient_group.quotient H)

/-- The relative index of a subgroup as a natural number,
  and returns 0 if the relative index is infinite. -/
@[to_additive "The relative index of a subgroup as a natural number,
  and returns 0 if the relative index is infinite."]
noncomputable def relindex : ℕ :=
(H.subgroup_of K).index

@[to_additive] lemma index_comap_of_surjective {G' : Type*} [group G'] {f : G' →* G}
  (hf : function.surjective f) : (H.comap f).index = H.index :=
begin
  letI := quotient_group.left_rel H,
  letI := quotient_group.left_rel (H.comap f),
  have key : ∀ x y : G', setoid.r x y ↔ setoid.r (f x) (f y) :=
  λ x y, iff_of_eq (congr_arg (∈ H) (by rw [f.map_mul, f.map_inv])),
  refine cardinal.to_nat_congr (equiv.of_bijective (quotient.map' f (λ x y, (key x y).mp)) ⟨_, _⟩),
  { simp_rw [←quotient.eq'] at key,
    refine quotient.ind' (λ x, _),
    refine quotient.ind' (λ y, _),
    exact (key x y).mpr },
  { refine quotient.ind' (λ x, _),
    obtain ⟨y, hy⟩ := hf x,
    exact ⟨y, (quotient.map'_mk' f _ y).trans (congr_arg quotient.mk' hy)⟩ },
end

@[to_additive] lemma index_comap {G' : Type*} [group G'] (f : G' →* G) :
  (H.comap f).index = H.relindex f.range :=
eq.trans (congr_arg index (by refl))
  ((H.subgroup_of f.range).index_comap_of_surjective f.range_restrict_surjective)

variables {H K L}

@[to_additive] lemma relindex_mul_index (h : H ≤ K) : H.relindex K * K.index = H.index :=
((mul_comm _ _).trans (cardinal.to_nat_mul _ _).symm).trans
  (congr_arg cardinal.to_nat (equiv.cardinal_eq (quotient_equiv_prod_of_le h))).symm

@[to_additive] lemma index_dvd_of_le (h : H ≤ K) : K.index ∣ H.index :=
dvd_of_mul_left_eq (H.relindex K) (relindex_mul_index h)

@[to_additive] lemma relindex_subgroup_of (hKL : K ≤ L) :
  (H.subgroup_of L).relindex (K.subgroup_of L) = H.relindex K :=
((index_comap (H.subgroup_of L) (inclusion hKL)).trans (congr_arg _ (inclusion_range hKL))).symm

variables (H K L)

@[to_additive] lemma relindex_mul_relindex (hHK : H ≤ K) (hKL : K ≤ L) :
  H.relindex K * K.relindex L = H.relindex L :=
begin
  rw [←relindex_subgroup_of hKL],
  exact relindex_mul_index (λ x hx, hHK hx),
end

<<<<<<< HEAD
=======
variables (H K L)

lemma inf_relindex_right : (H ⊓ K).relindex K = H.relindex K :=
begin
  rw [←subgroup_of_map_subtype, relindex, relindex, subgroup_of, comap_map_eq_self_of_injective],
  exact subtype.coe_injective,
end

lemma inf_relindex_left : (H ⊓ K).relindex H = K.relindex H :=
by rw [inf_comm, inf_relindex_right]

variables {H K}

lemma relindex_dvd_of_le_left (hHK : H ≤ K) :
  K.relindex L ∣ H.relindex L :=
begin
  apply dvd_of_mul_left_eq ((H ⊓ L).relindex (K ⊓ L)),
  rw [←inf_relindex_right H L, ←inf_relindex_right K L],
  exact relindex_mul_relindex (inf_le_inf_right L hHK) inf_le_right,
end

variables (H K)

>>>>>>> dc6b8e1c
@[simp, to_additive] lemma index_top : (⊤ : subgroup G).index = 1 :=
cardinal.to_nat_eq_one_iff_unique.mpr ⟨quotient_group.subsingleton_quotient_top, ⟨1⟩⟩

@[simp, to_additive] lemma index_bot : (⊥ : subgroup G).index = nat.card G :=
cardinal.to_nat_congr (quotient_group.quotient_bot.to_equiv)

@[to_additive] lemma index_bot_eq_card [fintype G] : (⊥ : subgroup G).index = fintype.card G :=
index_bot.trans nat.card_eq_fintype_card

@[simp, to_additive] lemma relindex_top_left : (⊤ : subgroup G).relindex H = 1 :=
index_top

@[simp, to_additive] lemma relindex_top_right : H.relindex ⊤ = H.index :=
by rw [←relindex_mul_index (show H ≤ ⊤, from le_top), index_top, mul_one]

@[simp, to_additive] lemma relindex_bot_left : (⊥ : subgroup G).relindex H = nat.card H :=
by rw [relindex, bot_subgroup_of, index_bot]

@[to_additive] lemma relindex_bot_left_eq_card [fintype H] :
  (⊥ : subgroup G).relindex H = fintype.card H :=
H.relindex_bot_left.trans nat.card_eq_fintype_card

@[simp, to_additive] lemma relindex_bot_right : H.relindex ⊥ = 1 :=
by rw [relindex, subgroup_of_bot_eq_top, index_top]

@[simp, to_additive] lemma relindex_self : H.relindex H = 1 :=
by rw [relindex, subgroup_of_self, index_top]

@[to_additive] lemma index_eq_card [fintype (quotient_group.quotient H)] :
  H.index = fintype.card (quotient_group.quotient H) :=
nat.card_eq_fintype_card

@[to_additive] lemma index_mul_card [fintype G] [hH : fintype H] :
  H.index * fintype.card H = fintype.card G :=
by rw [←relindex_bot_left_eq_card, ←index_bot_eq_card, mul_comm]; exact relindex_mul_index bot_le

@[to_additive] lemma index_dvd_card [fintype G] : H.index ∣ fintype.card G :=
begin
  classical,
  exact ⟨fintype.card H, H.index_mul_card.symm⟩,
end

lemma relindex_eq_zero_of_le  (h : K ≤ L) (h2 : H.relindex K = 0) : H.relindex L = 0 :=
cardinal.to_nat_eq_zero_of_injective (quotient_group.le_quot_map_injective H L K h ) h2

lemma index_eq_zero_of_le {H K : subgroup G} (h : H ≤ K) (h1 : K.index = 0) : H.index = 0 :=
by rw [←subgroup.relindex_mul_index h, h1, mul_zero]

lemma inf_relindex_inf : (H ⊓ K).relindex (K ⊓ L) = H.relindex (K ⊓ L) :=
begin
  simp_rw subgroup.relindex,
  apply congr_arg,
  ext,
  have xp:=x.property,
  simp only [subgroup.mem_subgroup_of, and_iff_left_iff_imp, subgroup.mem_inf,
    subtype.val_eq_coe] at *,
  simp only [xp, implies_true_iff],
end

lemma inf_relindex_subgroup_of :
  ((H ⊓ K).subgroup_of L).relindex (K.subgroup_of L) = H.relindex (K ⊓ L) :=
begin
  have h0: K ⊓ L ≤ L, by {simp only [inf_le_right],},
  rw [← subgroup.subgroup_of_inf_right K L, ← inf_relindex_inf],
  apply subgroup.relindex_subgroup_of h0,
end

lemma inf_ind_prod  (h : (H ⊓ K).relindex L = 0)  :  H.relindex L = 0 ∨ K.relindex (L ⊓ H) = 0 :=
begin
  have h1 : (subgroup.subgroup_of (H ⊓ K)  L) ≤ (subgroup.subgroup_of H  L),
    by {apply subgroup.subgroup_of_mono_left, simp only [inf_le_left],},
  have h2 := subgroup.relindex_mul_index h1,
  simp_rw subgroup.relindex at h,
  rw h at h2,
  simp only [nat.mul_eq_zero] at h2,
  cases h2,
  rw [inf_comm, ← inf_relindex_subgroup_of K H L, inf_comm],
  simp only [h2, eq_self_iff_true, or_true],
  simp_rw subgroup.relindex,
  simp only [h2, true_or, eq_self_iff_true],
 end

lemma relindex_ne_zero_trans (hhk : H.relindex K ≠ 0) (hkl : K.relindex L ≠ 0) :
   H.relindex L  ≠ 0 :=
begin
  by_contradiction,
  simp only [not_not, ne.def] at *,
  have s1 : (H ⊓ K).subgroup_of L ≤ H.subgroup_of L ,
    by {apply subgroup.subgroup_of_mono_left, simp only [inf_le_left],},
  have H2 := (index_eq_zero_of_le s1) h,
  have H3 := inf_ind_prod K H L,
  have hh0: L ⊓ K ≤ K, by {simp only [inf_le_right],},
  have H4 := relindex_eq_zero_of_le H  (L ⊓ K) K hh0,
  rw inf_comm at H2,
  have H5 := H3 H2,
  cases H5,
  rw H5 at hkl,
  simp only [eq_self_iff_true, not_true, false_and] at hkl,
  exact hkl,
  have H6 := H4 H5,
  rw H6 at hhk,
  simp only [eq_self_iff_true, not_true, false_and] at hhk,
  exact hhk,
end

end subgroup<|MERGE_RESOLUTION|>--- conflicted
+++ resolved
@@ -92,10 +92,6 @@
   exact relindex_mul_index (λ x hx, hHK hx),
 end
 
-<<<<<<< HEAD
-=======
-variables (H K L)
-
 lemma inf_relindex_right : (H ⊓ K).relindex K = H.relindex K :=
 begin
   rw [←subgroup_of_map_subtype, relindex, relindex, subgroup_of, comap_map_eq_self_of_injective],
@@ -112,12 +108,11 @@
 begin
   apply dvd_of_mul_left_eq ((H ⊓ L).relindex (K ⊓ L)),
   rw [←inf_relindex_right H L, ←inf_relindex_right K L],
-  exact relindex_mul_relindex (inf_le_inf_right L hHK) inf_le_right,
+  exact relindex_mul_relindex _ _ _ (inf_le_inf_right L hHK) inf_le_right,
 end
 
 variables (H K)
 
->>>>>>> dc6b8e1c
 @[simp, to_additive] lemma index_top : (⊤ : subgroup G).index = 1 :=
 cardinal.to_nat_eq_one_iff_unique.mpr ⟨quotient_group.subsingleton_quotient_top, ⟨1⟩⟩
 
@@ -200,27 +195,16 @@
   simp only [h2, true_or, eq_self_iff_true],
  end
 
-lemma relindex_ne_zero_trans (hhk : H.relindex K ≠ 0) (hkl : K.relindex L ≠ 0) :
-   H.relindex L  ≠ 0 :=
-begin
-  by_contradiction,
-  simp only [not_not, ne.def] at *,
-  have s1 : (H ⊓ K).subgroup_of L ≤ H.subgroup_of L ,
-    by {apply subgroup.subgroup_of_mono_left, simp only [inf_le_left],},
-  have H2 := (index_eq_zero_of_le s1) h,
-  have H3 := inf_ind_prod K H L,
-  have hh0: L ⊓ K ≤ K, by {simp only [inf_le_right],},
-  have H4 := relindex_eq_zero_of_le H  (L ⊓ K) K hh0,
-  rw inf_comm at H2,
-  have H5 := H3 H2,
-  cases H5,
-  rw H5 at hkl,
-  simp only [eq_self_iff_true, not_true, false_and] at hkl,
-  exact hkl,
-  have H6 := H4 H5,
-  rw H6 at hhk,
-  simp only [eq_self_iff_true, not_true, false_and] at hhk,
-  exact hhk,
+lemma relindex_ne_zero_trans (hHK : H.relindex K ≠ 0) (hKL : K.relindex L ≠ 0) :
+  H.relindex L ≠ 0 :=
+begin
+  have key := mt (relindex_eq_zero_of_le H (K ⊓ L) K inf_le_left) hHK,
+  rw ← inf_relindex_right at hKL key,
+  replace key := mul_ne_zero key hKL,
+  rw [relindex_mul_relindex (H ⊓ (K ⊓ L)) (K ⊓ L) L inf_le_right inf_le_right, ←inf_assoc,
+      inf_comm, ←inf_assoc, ←relindex_mul_relindex (L ⊓ H ⊓ K) (L ⊓ H) L inf_le_left inf_le_left,
+      inf_relindex_left, inf_relindex_left, mul_ne_zero_iff] at key,
+  exact key.2,
 end
 
 end subgroup