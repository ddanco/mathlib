--- conflicted
+++ resolved
@@ -1560,7 +1560,6 @@
   le_trans (le_power_self_right _ b1) (power_log_le b (ordinal.pos_iff_ne_zero.2 x0))
 else by simp only [log_not_one_lt b1, ordinal.zero_le]
 
-<<<<<<< HEAD
 @[simp] theorem log_one (b : ordinal) : log b 1 = 0 :=
 if hb : 1 < b then by rwa [←lt_one_iff_zero, log_lt hb zero_lt_one, power_one]
 else log_not_one_lt hb 1
@@ -1597,7 +1596,8 @@
 begin
   convert log_power_mul_add hb zero_lt_one hb (power_pos x (zero_lt_one.trans hb)),
   rw [add_zero, mul_one]
-=======
+end
+
 theorem add_log_le_log_mul {b u v : ordinal} (hu : 0 < u) (hv : 0 < v) :
   log b u + log b v ≤ log b (u * v) :=
 begin
@@ -1605,7 +1605,6 @@
   { rw [le_log hb (mul_pos hu hv), power_add],
     exact mul_le_mul (power_log_le b hu) (power_log_le b hv) },
   simp only [log_not_one_lt hb, zero_add]
->>>>>>> 863bcf34
 end
 
 /-! ### The Cantor normal form -/
