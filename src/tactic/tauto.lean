--- conflicted
+++ resolved
@@ -1,12 +1,8 @@
-<<<<<<< HEAD
-
-=======
 /-
 Copyright (c) 2018 Simon Hudon. All rights reserved.
 Released under Apache 2.0 license as described in the file LICENSE.
 Authors: Simon Hudon
 -/
->>>>>>> 12763b9e
 import logic.basic tactic.solve_by_elim
 
 namespace tactic
