/-
Copyright (c) 2021 Damiano Testa. All rights reserved.
Released under Apache 2.0 license as described in the file LICENSE.
Authors: Damiano Testa
-/
import algebra.group_power.basic
import algebra.ring.opposite
import group_theory.group_action.opposite
import group_theory.group_action.prod

/-!
# Introduce `smul_with_zero`

In analogy with the usual monoid action on a Type `M`, we introduce an action of a
`monoid_with_zero` on a Type with `0`.

In particular, for Types `R` and `M`, both containing `0`, we define `smul_with_zero R M` to
be the typeclass where the products `r • 0` and `0 • m` vanish for all `r : R` and all `m : M`.

Moreover, in the case in which `R` is a `monoid_with_zero`, we introduce the typeclass
`mul_action_with_zero R M`, mimicking group actions and having an absorbing `0` in `R`.
Thus, the action is required to be compatible with

* the unit of the monoid, acting as the identity;
* the zero of the monoid_with_zero, acting as zero;
* associativity of the monoid.

We also add an `instance`:

* any `monoid_with_zero` has a `mul_action_with_zero R R` acting on itself.

## Main declarations

* `smul_monoid_with_zero_hom`: Scalar multiplication bundled as a morphism of monoids with zero.
-/

variables {R R' M M' : Type*}

section has_zero

variables (R M)
/--  `smul_with_zero` is a class consisting of a Type `R` with `0 ∈ R` and a scalar multiplication
of `R` on a Type `M` with `0`, such that the equality `r • m = 0` holds if at least one among `r`
or `m` equals `0`. -/
class smul_with_zero [has_zero R] [has_zero M] extends has_scalar R M :=
(smul_zero : ∀ r : R, r • (0 : M) = 0)
(zero_smul : ∀ m : M, (0 : R) • m = 0)

instance mul_zero_class.to_smul_with_zero [mul_zero_class R] : smul_with_zero R R :=
{ smul := (*),
  smul_zero := mul_zero,
  zero_smul := zero_mul }

/-- Like `mul_zero_class.to_smul_with_zero`, but multiplies on the right. -/
instance mul_zero_class.to_opposite_smul_with_zero [mul_zero_class R] : smul_with_zero Rᵐᵒᵖ R :=
{ smul := (•),
  smul_zero := λ r, zero_mul _,
  zero_smul := mul_zero }

instance add_monoid.to_smul_with_zero [add_monoid M] : smul_with_zero ℕ M :=
{ smul_zero := nsmul_zero,
  zero_smul := zero_nsmul }

variables (R) {M} [has_zero R] [has_zero M] [smul_with_zero R M]

@[simp] lemma zero_smul (m : M) : (0 : R) • m = 0 := smul_with_zero.zero_smul m

variables {R} (M)
/-- Note that this lemma has different typeclass assumptions to `smul_zero`. -/
@[simp] lemma smul_zero' (r : R) : r • (0 : M) = 0 := smul_with_zero.smul_zero r

variables {R M} [has_zero R'] [has_zero M'] [has_scalar R M']

/-- Pullback a `smul_with_zero` structure along an injective zero-preserving homomorphism.
See note [reducible non-instances]. -/
@[reducible]
protected def function.injective.smul_with_zero
  (f : zero_hom M' M) (hf : function.injective f) (smul : ∀ (a : R) b, f (a • b) = a • f b) :
  smul_with_zero R M' :=
{ smul := (•),
  zero_smul := λ a, hf $ by simp [smul],
  smul_zero := λ a, hf $ by simp [smul]}

/-- Pushforward a `smul_with_zero` structure along a surjective zero-preserving homomorphism.
See note [reducible non-instances]. -/
@[reducible]
protected def function.surjective.smul_with_zero
  (f : zero_hom M M') (hf : function.surjective f) (smul : ∀ (a : R) b, f (a • b) = a • f b) :
  smul_with_zero R M' :=
{ smul := (•),
  zero_smul := λ m, by { rcases hf m with ⟨x, rfl⟩, simp [←smul] },
  smul_zero := λ c, by simp only [← f.map_zero, ← smul, smul_zero'] }

variables (M)

/-- Compose a `smul_with_zero` with a `zero_hom`, with action `f r' • m` -/
def smul_with_zero.comp_hom (f : zero_hom R' R) : smul_with_zero R' M :=
{ smul := (•) ∘ f,
  smul_zero := λ m, by simp,
  zero_smul := λ m, by simp }

end has_zero

section monoid_with_zero
variables [monoid_with_zero R] [monoid_with_zero R']

section has_zero
variables [has_zero M] (R M)

/--  An action of a monoid with zero `R` on a Type `M`, also with `0`, extends `mul_action` and
is compatible with `0` (both in `R` and in `M`), with `1 ∈ R`, and with associativity of
multiplication on the monoid `M`. -/
class mul_action_with_zero extends mul_action R M :=
-- these fields are copied from `smul_with_zero`, as `extends` behaves poorly
(smul_zero : ∀ r : R, r • (0 : M) = 0)
(zero_smul : ∀ m : M, (0 : R) • m = 0)

@[priority 100] -- see Note [lower instance priority]
instance mul_action_with_zero.to_smul_with_zero [m : mul_action_with_zero R M] :
  smul_with_zero R M :=
{..m}

/-- See also `semiring.to_module` -/
instance monoid_with_zero.to_mul_action_with_zero : mul_action_with_zero R R :=
{ ..mul_zero_class.to_smul_with_zero R,
  ..monoid.to_mul_action R }

/-- Like `monoid_with_zero.to_mul_action_with_zero`, but multiplies on the right. See also
`semiring.to_opposite_module` -/
instance monoid_with_zero.to_opposite_mul_action_with_zero : mul_action_with_zero Rᵐᵒᵖ R :=
{ ..mul_zero_class.to_opposite_smul_with_zero R,
  ..monoid.to_opposite_mul_action R }

variables {R M} [mul_action_with_zero R M] [has_zero M'] [has_scalar R M']

/-- Pullback a `mul_action_with_zero` structure along an injective zero-preserving homomorphism.
See note [reducible non-instances]. -/
@[reducible]
protected def function.injective.mul_action_with_zero
  (f : zero_hom M' M) (hf : function.injective f) (smul : ∀ (a : R) b, f (a • b) = a • f b) :
  mul_action_with_zero R M' :=
{ ..hf.mul_action f smul, ..hf.smul_with_zero f smul }

/-- Pushforward a `mul_action_with_zero` structure along a surjective zero-preserving homomorphism.
See note [reducible non-instances]. -/
@[reducible]
protected def function.surjective.mul_action_with_zero
  (f : zero_hom M M') (hf : function.surjective f) (smul : ∀ (a : R) b, f (a • b) = a • f b) :
  mul_action_with_zero R M' :=
{ ..hf.mul_action f smul, ..hf.smul_with_zero f smul }

variables (M)

/-- Compose a `mul_action_with_zero` with a `monoid_with_zero_hom`, with action `f r' • m` -/
def mul_action_with_zero.comp_hom (f : monoid_with_zero_hom R' R) :
  mul_action_with_zero R' M :=
{ smul := (•) ∘ f,
  mul_smul := λ r s m, by simp [mul_smul],
  one_smul := λ m, by simp,
  .. smul_with_zero.comp_hom M f.to_zero_hom}

<<<<<<< HEAD
end has_zero

section add_monoid
variables [add_monoid M] (R M)

/--  An action of a monoid with zero `R` on a Type `M`, also with `0`, extends `distrib_mul_action`
and is compatible with `0` (both in `R` and in `M`), with `1 ∈ R`, and with associativity of
multiplication on the monoid `M`. -/
class distrib_mul_action_with_zero extends distrib_mul_action R M :=
-- this field is copied from `mul_action_with_zero`, as `extends` behaves poorly
(zero_smul : ∀ m : M, (0 : R) • m = 0)

@[priority 100] -- see Note [lower instance priority]
instance distrib_mul_action_with_zero.to_mul_action_with_zero
  [m : distrib_mul_action_with_zero R M] :
  mul_action_with_zero R M :=
{..m}

variables {R M} [distrib_mul_action_with_zero R M] [add_monoid M'] [has_scalar R M']

/-- Pullback a `distrib_mul_action_with_zero` structure along an injective monoid homomorphism.
See note [reducible non-instances]. -/
@[reducible]
protected def function.injective.distrib_mul_action_with_zero
  (f : M' →+ M) (hf : function.injective f) (smul : ∀ (a : R) b, f (a • b) = a • f b) :
  distrib_mul_action_with_zero R M' :=
{ ..hf.distrib_mul_action f smul, ..hf.mul_action_with_zero (f : zero_hom M' M) smul }

/-- Pushforward a `distrib_mul_action_with_zero` structure along a surjective monoid homomorphism.
See note [reducible non-instances]. -/
@[reducible]
protected def function.surjective.distrib_mul_action_with_zero
  (f : M →+ M') (hf : function.surjective f) (smul : ∀ (a : R) b, f (a • b) = a • f b) :
  distrib_mul_action_with_zero R M' :=
{ ..hf.distrib_mul_action f smul, ..function.surjective.mul_action_with_zero (f : zero_hom M M')
  (by rwa [add_monoid_hom.coe_eq_to_zero_hom, add_monoid_hom.to_zero_hom_coe]) smul }

variables (M)

/-- Compose a `distrib_mul_action_with_zero` with a `monoid_with_zero_hom`, with action
`f r' • m`. -/
def distrib_mul_action_with_zero.comp_hom (f : monoid_with_zero_hom R' R) :
  distrib_mul_action_with_zero R' M :=
{ ..distrib_mul_action.comp_hom M f.to_monoid_hom, ..mul_action_with_zero.comp_hom M f }

end add_monoid
end monoid_with_zero
=======
end monoid_with_zero

/-- Scalar multiplication as a monoid homomorphism with zero. -/
@[simps]
def smul_monoid_with_zero_hom {α β : Type*} [monoid_with_zero α] [mul_zero_one_class β]
  [mul_action_with_zero α β] [is_scalar_tower α β β] [smul_comm_class α β β] :
  monoid_with_zero_hom (α × β) β :=
{ map_zero' := smul_zero' _ _,
  .. smul_monoid_hom }
>>>>>>> 8c64be0b
<|MERGE_RESOLUTION|>--- conflicted
+++ resolved
@@ -159,7 +159,6 @@
   one_smul := λ m, by simp,
   .. smul_with_zero.comp_hom M f.to_zero_hom}
 
-<<<<<<< HEAD
 end has_zero
 
 section add_monoid
@@ -207,8 +206,6 @@
 
 end add_monoid
 end monoid_with_zero
-=======
-end monoid_with_zero
 
 /-- Scalar multiplication as a monoid homomorphism with zero. -/
 @[simps]
@@ -216,5 +213,4 @@
   [mul_action_with_zero α β] [is_scalar_tower α β β] [smul_comm_class α β β] :
   monoid_with_zero_hom (α × β) β :=
 { map_zero' := smul_zero' _ _,
-  .. smul_monoid_hom }
->>>>>>> 8c64be0b
+  .. smul_monoid_hom }