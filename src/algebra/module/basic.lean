--- conflicted
+++ resolved
@@ -246,229 +246,6 @@
   zero_smul := λ x, show f 0 * x = 0, by rw [f.map_zero, zero_mul],
   smul_zero := λ r, mul_zero (f r) }
 
-<<<<<<< HEAD
-/-- A map `f` between semimodules over a semiring is linear if it satisfies the two properties
-`f (x + y) = f x + f y` and `f (c • x) = c • f x`. The predicate `is_linear_map R f` asserts this
-property. A bundled version is available with `linear_map`, and should be favored over
-`is_linear_map` most of the time. -/
-structure is_linear_map (R : Type u) {M : Type v} {M₂ : Type w}
-  [semiring R] [add_comm_monoid M] [add_comm_monoid M₂] [semimodule R M] [semimodule R M₂]
-  (f : M → M₂) : Prop :=
-(map_add : ∀ x y, f (x + y) = f x + f y)
-(map_smul : ∀ (c : R) x, f (c • x) = c • f x)
-
-/-- A map `f` between semimodules over a semiring is linear if it satisfies the two properties
-`f (x + y) = f x + f y` and `f (c • x) = c • f x`. Elements of `linear_map R M M₂` (available under
-the notation `M →ₗ[R] M₂`) are bundled versions of such maps. An unbundled version is available with
-the predicate `is_linear_map`, but it should be avoided most of the time. -/
-structure linear_map (R : Type u) (M : Type v) (M₂ : Type w)
-  [semiring R] [add_comm_monoid M] [add_comm_monoid M₂] [semimodule R M] [semimodule R M₂] :=
-(to_fun : M → M₂)
-(map_add'  : ∀x y, to_fun (x + y) = to_fun x + to_fun y)
-(map_smul' : ∀(c : R) x, to_fun (c • x) = c • to_fun x)
-
-infixr ` →ₗ `:25 := linear_map _
-notation M ` →ₗ[`:25 R:25 `] `:0 M₂:0 := linear_map R M M₂
-
-namespace linear_map
-
-section add_comm_monoid
-
-variables [semiring R] [add_comm_monoid M] [add_comm_monoid M₂] [add_comm_monoid M₃]
-
-section
-variables [semimodule R M] [semimodule R M₂]
-
-instance : has_coe_to_fun (M →ₗ[R] M₂) := ⟨_, to_fun⟩
-
-@[simp] lemma coe_mk (f : M → M₂) (h₁ h₂) :
-  ((linear_map.mk f h₁ h₂ : M →ₗ[R] M₂) : M → M₂) = f := rfl
-
-
-/-- Identity map as a `linear_map` -/
-def id : M →ₗ[R] M :=
-⟨id, λ _ _, rfl, λ _ _, rfl⟩
-
-lemma id_apply (x : M) :
-  @id R M _ _ _ x = x := rfl
-
-@[simp, norm_cast] lemma id_coe : ((linear_map.id : M →ₗ[R] M) : M → M) = _root_.id :=
-by { ext x, refl }
-
-end
-
-section
--- We can infer the module structure implicitly from the linear maps,
--- rather than via typeclass resolution.
-variables {semimodule_M : semimodule R M} {semimodule_M₂ : semimodule R M₂}
-variables (f g : M →ₗ[R] M₂)
-
-@[simp] lemma to_fun_eq_coe : f.to_fun = ⇑f := rfl
-
-theorem is_linear : is_linear_map R f := ⟨f.2, f.3⟩
-
-variables {f g}
-
-theorem coe_inj (h : (f : M → M₂) = g) : f = g :=
-by cases f; cases g; cases h; refl
-
-@[ext] theorem ext (H : ∀ x, f x = g x) : f = g :=
-coe_inj $ funext H
-
-lemma coe_fn_congr : Π {x x' : M}, x = x' → f x = f x'
-| _ _ rfl := rfl
-
-theorem ext_iff : f = g ↔ ∀ x, f x = g x :=
-⟨by { rintro rfl x, refl } , ext⟩
-
-/-- If two linear maps are equal, they are equal at each point. -/
-lemma lcongr_fun (h : f = g) (m : M) : f m = g m :=
-congr_fun (congr_arg linear_map.to_fun h) m
-
-variables (f g)
-
-@[simp] lemma map_add (x y : M) : f (x + y) = f x + f y := f.map_add' x y
-
-@[simp] lemma map_smul (c : R) (x : M) : f (c • x) = c • f x := f.map_smul' c x
-
-@[simp] lemma map_zero : f 0 = 0 :=
-by rw [← zero_smul R, map_smul f 0 0, zero_smul]
-
-instance : is_add_monoid_hom f :=
-{ map_add := map_add f,
-  map_zero := map_zero f }
-
-/-- convert a linear map to an additive map -/
-def to_add_monoid_hom : M →+ M₂ :=
-{ to_fun := f,
-  map_zero' := f.map_zero,
-  map_add' := f.map_add }
-
-@[simp] lemma to_add_monoid_hom_coe :
-  ((f.to_add_monoid_hom) : M → M₂) = f := rfl
-
-@[simp] lemma map_sum {ι} {t : finset ι} {g : ι → M} :
-  f (∑ i in t, g i) = (∑ i in t, f (g i)) :=
-f.to_add_monoid_hom.map_sum _ _
-
-end
-
-section
-
-variables {semimodule_M : semimodule R M} {semimodule_M₂ : semimodule R M₂}
-{semimodule_M₃ : semimodule R M₃}
-variables (f : M₂ →ₗ[R] M₃) (g : M →ₗ[R] M₂)
-
-/--
-Lift an add_monoid_hom to a linear_map,
-by providing evidence that it commutes with scalar multiplication.
--/
-def of_add_monoid_hom (f : M →+ M₂) (smul : ∀(c : R) x, f (c • x) = c • f x) : M →ₗ[R] M₂ :=
-{ to_fun := f,
-  add := f.map_add,
-  smul := smul, }
-
-@[simp]
-lemma of_add_monoid_hom_apply (f : M →+ M₂) (smul : ∀(c : R) x, f (c • x) = c • f x) (m : M) :
-  (of_add_monoid_hom f smul) m = f m := rfl
-
-@[simp]
-lemma to_add_monoid_hom_of_add_monoid_hom (f : M →+ M₂) (smul : ∀(c : R) x, f (c • x) = c • f x) :
-  (of_add_monoid_hom f smul).to_add_monoid_hom = f :=
-by { ext, simp }
-
-/-- Composition of two linear maps is a linear map -/
-def comp : M →ₗ[R] M₃ := ⟨f ∘ g, by simp, by simp⟩
-
-@[simp] lemma comp_apply (x : M) : f.comp g x = f (g x) := rfl
-
-@[norm_cast]
-lemma comp_coe : (f : M₂ → M₃) ∘ (g : M → M₂) = f.comp g := rfl
-
-end
-
-end add_comm_monoid
-
-section add_comm_group
-
-variables [semiring R] [add_comm_group M] [add_comm_group M₂]
-variables {semimodule_M : semimodule R M} {semimodule_M₂ : semimodule R M₂}
-variables (f : M →ₗ[R] M₂)
-
-@[simp] lemma map_neg (x : M) : f (- x) = - f x :=
-f.to_add_monoid_hom.map_neg x
-
-@[simp] lemma map_sub (x y : M) : f (x - y) = f x - f y :=
-f.to_add_monoid_hom.map_sub x y
-
-instance : is_add_group_hom f :=
-{ map_add := map_add f}
-
-end add_comm_group
-
-end linear_map
-
-namespace is_linear_map
-
-section add_comm_monoid
-variables [semiring R] [add_comm_monoid M] [add_comm_monoid M₂]
-variables [semimodule R M] [semimodule R M₂]
-include R
-
-/-- Convert an `is_linear_map` predicate to a `linear_map` -/
-def mk' (f : M → M₂) (H : is_linear_map R f) : M →ₗ M₂ := ⟨f, H.1, H.2⟩
-
-@[simp] theorem mk'_apply {f : M → M₂} (H : is_linear_map R f) (x : M) :
-  mk' f H x = f x := rfl
-
-lemma is_linear_map_smul {R M : Type*} [comm_semiring R] [add_comm_monoid M] [semimodule R M] (c : R) :
-  is_linear_map R (λ (z : M), c • z) :=
-begin
-  refine is_linear_map.mk (smul_add c) _,
-  intros _ _,
-  simp only [smul_smul, mul_comm]
-end
-
---TODO: move
-lemma is_linear_map_smul' {R M : Type*} [semiring R] [add_comm_monoid M] [semimodule R M] (a : M) :
-  is_linear_map R (λ (c : R), c • a) :=
-is_linear_map.mk (λ x y, add_smul x y a) (λ x y, mul_smul x y a)
-
-variables {f : M → M₂} (lin : is_linear_map R f)
-include M M₂ lin
-
-lemma map_zero : f (0 : M) = (0 : M₂) := (lin.mk' f).map_zero
-
-end add_comm_monoid
-
-section add_comm_group
-
-variables [semiring R] [add_comm_group M] [add_comm_group M₂]
-variables [semimodule R M] [semimodule R M₂]
-include R
-
-lemma is_linear_map_neg :
-  is_linear_map R (λ (z : M), -z) :=
-is_linear_map.mk neg_add (λ x y, (smul_neg x y).symm)
-
-variables {f : M → M₂} (lin : is_linear_map R f)
-include M M₂ lin
-
-lemma map_neg (x : M) : f (- x) = - f x := (lin.mk' f).map_neg x
-
-lemma map_sub (x y) : f (x - y) = f x - f y := (lin.mk' f).map_sub x y
-
-end add_comm_group
-
-end is_linear_map
-
-/-- Ring of linear endomorphismsms of a module. -/
-abbreviation module.End (R : Type u) (M : Type v)
-  [semiring R] [add_comm_monoid M] [semimodule R M] := M →ₗ[R] M
-
-
-=======
->>>>>>> 877af106
 /--
 Vector spaces are defined as an `abbreviation` for semimodules,
 if the base ring is a field.
