--- conflicted
+++ resolved
@@ -283,7 +283,6 @@
 
 end semiring
 
-<<<<<<< HEAD
 section distrib
 variables [distrib α]
 
@@ -291,7 +290,7 @@
 by simp [right_distrib]
 
 end distrib
-=======
+
 namespace add_hom
 
 /-- Left multiplication by an element of a type with distributive multiplication is an `add_hom`. -/
@@ -303,7 +302,6 @@
 ⟨λ a, a * r, λ _ _, add_mul _ _ r⟩
 
 end add_hom
->>>>>>> 65eef746
 
 namespace add_monoid_hom
 
@@ -587,24 +585,7 @@
 { .. hf.semiring f zero one add mul, .. hf.comm_semigroup f mul }
 
 lemma add_mul_self_eq (a b : α) : (a + b) * (a + b) = a*a + 2*a*b + b*b :=
-<<<<<<< HEAD
-calc (a + b)*(a + b) = a*a + (1+1)*a*b + b*b : by simp [add_mul, mul_add, mul_comm, add_assoc]
-              ...     = a*a + 2*a*b + b*b    : by rw one_add_one_eq_two
-
-end comm_semiring
-
-section semiring
-variables [semiring α] [semiring β] {a b c : α}
-theorem dvd_add (h₁ : a ∣ b) (h₂ : a ∣ c) : a ∣ b + c :=
-dvd.elim h₁ (λ d hd, dvd.elim h₂ (λ e he, dvd.intro (d + e) (by simp [left_distrib, hd, he])))
-
-@[simp] theorem two_dvd_bit0 : 2 ∣ bit0 a := ⟨a, bit0_eq_two_mul _⟩
-
-lemma ring_hom.map_dvd (f : α →+* β) {a b : α} : a ∣ b → f a ∣ f b :=
-λ ⟨z, hz⟩, ⟨f z, by rw [hz, f.map_mul]⟩
-=======
 by simp only [two_mul, add_mul, mul_add, add_assoc, mul_comm b]
->>>>>>> 65eef746
 
 end semiring
 
