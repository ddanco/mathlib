/-
Copyright (c) 2018 Johannes Hölzl. All rights reserved.
Released under Apache 2.0 license as described in the file LICENSE.
Authors: Johannes Hölzl, Jens Wagemaker
-/
import algebra.big_operators.basic
import algebra.divisibility
import algebra.invertible

/-!
# Associated, prime, and irreducible elements.
-/

variables {α : Type*} {β : Type*} {γ : Type*} {δ : Type*}

theorem is_unit_iff_dvd_one [comm_monoid α] {x : α} : is_unit x ↔ x ∣ 1 :=
⟨by rintro ⟨u, rfl⟩; exact ⟨_, u.mul_inv.symm⟩,
 λ ⟨y, h⟩, ⟨⟨x, y, h.symm, by rw [h, mul_comm]⟩, rfl⟩⟩

theorem is_unit_iff_forall_dvd [comm_monoid α] {x : α} :
  is_unit x ↔ ∀ y, x ∣ y :=
is_unit_iff_dvd_one.trans ⟨λ h y, h.trans (one_dvd _), λ h, h _⟩

theorem is_unit_of_dvd_unit {α} [comm_monoid α] {x y : α}
  (xy : x ∣ y) (hu : is_unit y) : is_unit x :=
is_unit_iff_dvd_one.2 $ xy.trans $ is_unit_iff_dvd_one.1 hu

lemma is_unit_of_dvd_one [comm_monoid α] : ∀a ∣ 1, is_unit (a:α)
| a ⟨b, eq⟩ := ⟨units.mk_of_mul_eq_one a b eq.symm, rfl⟩

lemma dvd_and_not_dvd_iff [comm_cancel_monoid_with_zero α] {x y : α} :
  x ∣ y ∧ ¬y ∣ x ↔ dvd_not_unit x y :=
⟨λ ⟨⟨d, hd⟩, hyx⟩, ⟨λ hx0, by simpa [hx0] using hyx, ⟨d,
    mt is_unit_iff_dvd_one.1 (λ ⟨e, he⟩, hyx ⟨e, by rw [hd, mul_assoc, ← he, mul_one]⟩), hd⟩⟩,
  λ ⟨hx0, d, hdu, hdx⟩, ⟨⟨d, hdx⟩, λ ⟨e, he⟩, hdu (is_unit_of_dvd_one _
    ⟨e, mul_left_cancel₀ hx0 $ by conv {to_lhs, rw [he, hdx]};simp [mul_assoc]⟩)⟩⟩

lemma pow_dvd_pow_iff [comm_cancel_monoid_with_zero α]
  {x : α} {n m : ℕ} (h0 : x ≠ 0) (h1 : ¬ is_unit x) :
  x ^ n ∣ x ^ m ↔ n ≤ m :=
begin
  split,
  { intro h, rw [← not_lt], intro hmn, apply h1,
    have : x ^ m * x ∣ x ^ m * 1,
    { rw [← pow_succ', mul_one], exact (pow_dvd_pow _ (nat.succ_le_of_lt hmn)).trans h },
    rwa [mul_dvd_mul_iff_left, ← is_unit_iff_dvd_one] at this, apply pow_ne_zero m h0 },
  { apply pow_dvd_pow }
end

section prime
variables [comm_monoid_with_zero α]

/-- prime element of a `comm_monoid_with_zero` -/
def prime (p : α) : Prop :=
p ≠ 0 ∧ ¬ is_unit p ∧ (∀a b, p ∣ a * b → p ∣ a ∨ p ∣ b)

namespace prime
variables {p : α} (hp : prime p)
include hp

lemma ne_zero : p ≠ 0 :=
hp.1

lemma not_unit : ¬ is_unit p :=
hp.2.1

lemma not_dvd_one : ¬ p ∣ 1 :=
mt (is_unit_of_dvd_one _) hp.not_unit

lemma ne_one : p ≠ 1 :=
λ h, hp.2.1 (h.symm ▸ is_unit_one)

lemma dvd_or_dvd (hp : prime p) {a b : α} (h : p ∣ a * b) :
  p ∣ a ∨ p ∣ b :=
hp.2.2 a b h

lemma dvd_of_dvd_pow (hp : prime p) {a : α} {n : ℕ} (h : p ∣ a^n) :
  p ∣ a :=
begin
  induction n with n ih,
  { rw pow_zero at h,
    have := is_unit_of_dvd_one _ h,
    have := not_unit hp,
    contradiction },
  rw pow_succ at h,
  cases dvd_or_dvd hp h with dvd_a dvd_pow,
  { assumption },
  exact ih dvd_pow
end

lemma exists_mem_multiset_dvd {s : multiset α} :
  p ∣ s.prod → ∃ a ∈ s, p ∣ a :=
multiset.induction_on s (λ h, (hp.not_dvd_one h).elim) $
λ a s ih h,
  have p ∣ a * s.prod, by simpa using h,
  match hp.dvd_or_dvd this with
  | or.inl h := ⟨a, multiset.mem_cons_self a s, h⟩
  | or.inr h := let ⟨a, has, h⟩ := ih h in ⟨a, multiset.mem_cons_of_mem has, h⟩
  end

lemma exists_mem_multiset_map_dvd {s : multiset β} {f : β → α} :
  p ∣ (s.map f).prod → ∃ a ∈ s, p ∣ f a :=
λ h, by simpa only [exists_prop, multiset.mem_map, exists_exists_and_eq_and]
  using hp.exists_mem_multiset_dvd h

lemma exists_mem_finset_dvd {s : finset β} {f : β → α} :
  p ∣ s.prod f → ∃ i ∈ s, p ∣ f i :=
hp.exists_mem_multiset_map_dvd

end prime

@[simp] lemma not_prime_zero : ¬ prime (0 : α) :=
λ h, h.ne_zero rfl

@[simp] lemma not_prime_one : ¬ prime (1 : α) :=
λ h, h.not_unit is_unit_one

end prime

lemma prime.left_dvd_or_dvd_right_of_dvd_mul [comm_cancel_monoid_with_zero α] {p : α}
  (hp : prime p) {a b : α} : a ∣ p * b → p ∣ a ∨ a ∣ b :=
begin
  rintro ⟨c, hc⟩,
  rcases hp.2.2 a c (hc ▸ dvd_mul_right _ _) with h | ⟨x, rfl⟩,
  { exact or.inl h },
  { rw [mul_left_comm, mul_right_inj' hp.ne_zero] at hc,
    exact or.inr (hc.symm ▸ dvd_mul_right _ _) }
end

/-- `irreducible p` states that `p` is non-unit and only factors into units.

We explicitly avoid stating that `p` is non-zero, this would require a semiring. Assuming only a
monoid allows us to reuse irreducible for associated elements.
-/
class irreducible [monoid α] (p : α) : Prop :=
(not_unit' : ¬ is_unit p)
(is_unit_or_is_unit' : ∀a b, p = a * b → is_unit a ∨ is_unit b)

namespace irreducible

lemma not_unit [monoid α] {p : α} (hp : irreducible p) : ¬ is_unit p :=
hp.1

lemma is_unit_or_is_unit [monoid α] {p : α} (hp : irreducible p) {a b : α} (h : p = a * b) :
  is_unit a ∨ is_unit b :=
irreducible.is_unit_or_is_unit' a b h

end irreducible

lemma irreducible_iff [monoid α] {p : α} :
  irreducible p ↔ ¬ is_unit p ∧ ∀a b, p = a * b → is_unit a ∨ is_unit b :=
⟨λ h, ⟨h.1, h.2⟩, λ h, ⟨h.1, h.2⟩⟩

@[simp] theorem not_irreducible_one [monoid α] : ¬ irreducible (1 : α) :=
by simp [irreducible_iff]

@[simp] theorem not_irreducible_zero [monoid_with_zero α] : ¬ irreducible (0 : α)
| ⟨hn0, h⟩ := have is_unit (0:α) ∨ is_unit (0:α), from h 0 0 ((mul_zero 0).symm),
  this.elim hn0 hn0

theorem irreducible.ne_zero [monoid_with_zero α] : ∀ {p:α}, irreducible p → p ≠ 0
| _ hp rfl := not_irreducible_zero hp

theorem of_irreducible_mul {α} [monoid α] {x y : α} :
  irreducible (x * y) → is_unit x ∨ is_unit y
| ⟨_, h⟩ := h _ _ rfl

theorem irreducible_or_factor {α} [monoid α] (x : α) (h : ¬ is_unit x) :
  irreducible x ∨ ∃ a b, ¬ is_unit a ∧ ¬ is_unit b ∧ a * b = x :=
begin
  haveI := classical.dec,
  refine or_iff_not_imp_right.2 (λ H, _),
  simp [h, irreducible_iff] at H ⊢,
  refine λ a b h, classical.by_contradiction $ λ o, _,
  simp [not_or_distrib] at o,
  exact H _ o.1 _ o.2 h.symm
end

protected lemma prime.irreducible [comm_cancel_monoid_with_zero α] {p : α} (hp : prime p) :
  irreducible p :=
⟨hp.not_unit, λ a b hab,
  (show a * b ∣ a ∨ a * b ∣ b, from hab ▸ hp.dvd_or_dvd (hab ▸ dvd_rfl)).elim
    (λ ⟨x, hx⟩, or.inr (is_unit_iff_dvd_one.2
      ⟨x, mul_right_cancel₀ (show a ≠ 0, from λ h, by simp [*, prime] at *)
        $ by conv {to_lhs, rw hx}; simp [mul_comm, mul_assoc, mul_left_comm]⟩))
    (λ ⟨x, hx⟩, or.inl (is_unit_iff_dvd_one.2
      ⟨x, mul_right_cancel₀ (show b ≠ 0, from λ h, by simp [*, prime] at *)
        $ by conv {to_lhs, rw hx}; simp [mul_comm, mul_assoc, mul_left_comm]⟩))⟩

lemma succ_dvd_or_succ_dvd_of_succ_sum_dvd_mul [comm_cancel_monoid_with_zero α]
  {p : α} (hp : prime p) {a b : α} {k l : ℕ} :
  p ^ k ∣ a → p ^ l ∣ b → p ^ ((k + l) + 1) ∣ a * b → p ^ (k + 1) ∣ a ∨ p ^ (l + 1) ∣ b :=
λ ⟨x, hx⟩ ⟨y, hy⟩ ⟨z, hz⟩,
have h : p ^ (k + l) * (x * y) = p ^ (k + l) * (p * z),
  by simpa [mul_comm, pow_add, hx, hy, mul_assoc, mul_left_comm] using hz,
have hp0: p ^ (k + l) ≠ 0, from pow_ne_zero _ hp.ne_zero,
have hpd : p ∣ x * y, from ⟨z, by rwa [mul_right_inj' hp0] at h⟩,
(hp.dvd_or_dvd hpd).elim
  (λ ⟨d, hd⟩, or.inl ⟨d, by simp [*, pow_succ, mul_comm, mul_left_comm, mul_assoc]⟩)
  (λ ⟨d, hd⟩, or.inr ⟨d, by simp [*, pow_succ, mul_comm, mul_left_comm, mul_assoc]⟩)

/-- If `p` and `q` are irreducible, then `p ∣ q` implies `q ∣ p`. -/
lemma irreducible.dvd_symm [monoid α] {p q : α}
  (hp : irreducible p) (hq : irreducible q) : p ∣ q → q ∣ p :=
begin
  tactic.unfreeze_local_instances,
  rintros ⟨q', rfl⟩,
  rw is_unit.mul_right_dvd (or.resolve_left (of_irreducible_mul hq) hp.not_unit),
end

lemma irreducible.dvd_comm [monoid α] {p q : α}
  (hp : irreducible p) (hq : irreducible q) : p ∣ q ↔ q ∣ p :=
⟨hp.dvd_symm hq, hq.dvd_symm hp⟩

/-- Two elements of a `monoid` are `associated` if one of them is another one
multiplied by a unit on the right. -/
def associated [monoid α] (x y : α) : Prop := ∃u:units α, x * u = y

local infix ` ~ᵤ ` : 50 := associated

namespace associated

@[refl] protected theorem refl [monoid α] (x : α) : x ~ᵤ x := ⟨1, by simp⟩

@[symm] protected theorem symm [monoid α] : ∀{x y : α}, x ~ᵤ y → y ~ᵤ x
| x _ ⟨u, rfl⟩ := ⟨u⁻¹, by rw [mul_assoc, units.mul_inv, mul_one]⟩

@[trans] protected theorem trans [monoid α] : ∀{x y z : α}, x ~ᵤ y → y ~ᵤ z → x ~ᵤ z
| x _ _ ⟨u, rfl⟩ ⟨v, rfl⟩ := ⟨u * v, by rw [units.coe_mul, mul_assoc]⟩

/-- The setoid of the relation `x ~ᵤ y` iff there is a unit `u` such that `x * u = y` -/
protected def setoid (α : Type*) [monoid α] : setoid α :=
{ r := associated, iseqv := ⟨associated.refl, λa b, associated.symm, λa b c, associated.trans⟩ }

end associated

local attribute [instance] associated.setoid

theorem unit_associated_one [monoid α] {u : units α} : (u : α) ~ᵤ 1 := ⟨u⁻¹, units.mul_inv u⟩

theorem associated_one_iff_is_unit [monoid α] {a : α} : (a : α) ~ᵤ 1 ↔ is_unit a :=
iff.intro
  (assume h, let ⟨c, h⟩ := h.symm in h ▸ ⟨c, (one_mul _).symm⟩)
  (assume ⟨c, h⟩, associated.symm ⟨c, by simp [h]⟩)

theorem associated_zero_iff_eq_zero [monoid_with_zero α] (a : α) : a ~ᵤ 0 ↔ a = 0 :=
iff.intro
  (assume h, let ⟨u, h⟩ := h.symm in by simpa using h.symm)
  (assume h, h ▸ associated.refl a)

theorem associated_one_of_mul_eq_one [comm_monoid α] {a : α} (b : α) (hab : a * b = 1) : a ~ᵤ 1 :=
show (units.mk_of_mul_eq_one a b hab : α) ~ᵤ 1, from unit_associated_one

theorem associated_one_of_associated_mul_one [comm_monoid α] {a b : α} :
  a * b ~ᵤ 1 → a ~ᵤ 1
| ⟨u, h⟩ := associated_one_of_mul_eq_one (b * u) $ by simpa [mul_assoc] using h

lemma associated_mul_unit_left {β : Type*} [monoid β] (a u : β) (hu : is_unit u) :
  associated (a * u) a :=
let ⟨u', hu⟩ := hu in ⟨u'⁻¹, hu ▸ units.mul_inv_cancel_right _ _⟩

lemma associated_unit_mul_left {β : Type*} [comm_monoid β] (a u : β) (hu : is_unit u) :
  associated (u * a) a :=
begin
  rw mul_comm,
  exact associated_mul_unit_left _ _ hu
end

lemma associated_mul_unit_right {β : Type*} [monoid β] (a u : β) (hu : is_unit u) :
  associated a (a * u) :=
(associated_mul_unit_left a u hu).symm

lemma associated_unit_mul_right {β : Type*} [comm_monoid β] (a u : β) (hu : is_unit u) :
  associated a (u * a) :=
(associated_unit_mul_left a u hu).symm

lemma associated.mul_mul [comm_monoid α] {a₁ a₂ b₁ b₂ : α} :
  a₁ ~ᵤ b₁ → a₂ ~ᵤ b₂ → (a₁ * a₂) ~ᵤ (b₁ * b₂)
| ⟨c₁, h₁⟩ ⟨c₂, h₂⟩ := ⟨c₁ * c₂, by simp [h₁.symm, h₂.symm, mul_assoc, mul_comm, mul_left_comm]⟩

lemma associated.mul_left [comm_monoid α] (a : α) {b c : α} (h : b ~ᵤ c) :
  (a * b) ~ᵤ (a * c) :=
(associated.refl a).mul_mul h

lemma associated.mul_right [comm_monoid α] {a b : α} (h : a ~ᵤ b) (c : α) :
  (a * c) ~ᵤ (b * c) :=
h.mul_mul (associated.refl c)

lemma associated.pow_pow [comm_monoid α] {a b : α} {n : ℕ} (h : a ~ᵤ b) :
  a ^ n ~ᵤ b ^ n :=
begin
  induction n with n ih, { simp [h] },
  convert h.mul_mul ih;
    rw pow_succ
end

protected lemma associated.dvd [monoid α] {a b : α} : a ~ᵤ b → a ∣ b := λ ⟨u, hu⟩, ⟨u, hu.symm⟩

protected lemma associated.dvd_dvd [monoid α] {a b : α} (h : a ~ᵤ b) : a ∣ b ∧ b ∣ a :=
⟨h.dvd, h.symm.dvd⟩

theorem associated_of_dvd_dvd [cancel_monoid_with_zero α]
  {a b : α} (hab : a ∣ b) (hba : b ∣ a) : a ~ᵤ b :=
begin
  rcases hab with ⟨c, rfl⟩,
  rcases hba with ⟨d, a_eq⟩,
  by_cases ha0 : a = 0,
  { simp [*] at * },
  have hac0 : a * c ≠ 0,
  { intro con, rw [con, zero_mul] at a_eq, apply ha0 a_eq, },
  have : a * (c * d) =  a * 1 := by rw [← mul_assoc, ← a_eq, mul_one],
  have hcd : (c * d) = 1, from mul_left_cancel₀ ha0 this,
  have : a * c * (d * c) = a * c * 1 := by rw [← mul_assoc, ← a_eq, mul_one],
  have hdc : d * c = 1, from mul_left_cancel₀ hac0 this,
  exact ⟨⟨c, d, hcd, hdc⟩, rfl⟩
end

theorem dvd_dvd_iff_associated [cancel_monoid_with_zero α] {a b : α} : a ∣ b ∧ b ∣ a ↔ a ~ᵤ b :=
⟨λ ⟨h1, h2⟩, associated_of_dvd_dvd h1 h2, associated.dvd_dvd⟩

lemma exists_associated_mem_of_dvd_prod [comm_cancel_monoid_with_zero α] {p : α}
  (hp : prime p) {s : multiset α} : (∀ r ∈ s, prime r) → p ∣ s.prod → ∃ q ∈ s, p ~ᵤ q :=
multiset.induction_on s (by simp [mt is_unit_iff_dvd_one.2 hp.not_unit])
  (λ a s ih hs hps, begin
    rw [multiset.prod_cons] at hps,
    cases hp.dvd_or_dvd hps with h h,
    { use [a, by simp],
      cases h with u hu,
      cases (((hs a (multiset.mem_cons.2 (or.inl rfl))).irreducible)
        .is_unit_or_is_unit hu).resolve_left hp.not_unit with v hv,
      exact ⟨v, by simp [hu, hv]⟩ },
    { rcases ih (λ r hr, hs _ (multiset.mem_cons.2 (or.inr hr))) h with ⟨q, hq₁, hq₂⟩,
      exact ⟨q, multiset.mem_cons.2 (or.inr hq₁), hq₂⟩ }
  end)

<<<<<<< HEAD
lemma dvd_iff_dvd_of_rel_left [monoid_with_zero α] {a b c : α} (h : a ~ᵤ b) : a ∣ c ↔ b ∣ c :=
=======
lemma associated.dvd_iff_dvd_left [monoid α] {a b c : α} (h : a ~ᵤ b) : a ∣ c ↔ b ∣ c :=
>>>>>>> 65eef746
let ⟨u, hu⟩ := h in hu ▸ units.mul_right_dvd.symm

lemma associated.dvd_iff_dvd_right [monoid α] {a b c : α} (h : b ~ᵤ c) : a ∣ b ↔ a ∣ c :=
let ⟨u, hu⟩ := h in hu ▸ units.dvd_mul_right.symm

<<<<<<< HEAD
lemma eq_zero_iff_of_associated [monoid_with_zero α] {a b : α} (h : a ~ᵤ b) : a = 0 ↔ b = 0 :=
=======
lemma associated.eq_zero_iff [monoid_with_zero α] {a b : α} (h : a ~ᵤ b) : a = 0 ↔ b = 0 :=
>>>>>>> 65eef746
⟨λ ha, let ⟨u, hu⟩ := h in by simp [hu.symm, ha],
  λ hb, let ⟨u, hu⟩ := h.symm in by simp [hu.symm, hb]⟩

lemma associated.ne_zero_iff [monoid_with_zero α] {a b : α} (h : a ~ᵤ b) : a ≠ 0 ↔ b ≠ 0 :=
not_congr h.eq_zero_iff

protected lemma associated.prime [comm_monoid_with_zero α] {p q : α} (h : p ~ᵤ q) (hp : prime p) :
  prime q :=
⟨h.ne_zero_iff.1 hp.ne_zero,
  let ⟨u, hu⟩ := h in
    ⟨λ ⟨v, hv⟩, hp.not_unit ⟨v * u⁻¹, by simp [hv, hu.symm]⟩,
      hu ▸ by { simp [units.mul_right_dvd], intros a b, exact hp.dvd_or_dvd }⟩⟩

lemma irreducible.associated_of_dvd [cancel_monoid_with_zero α] {p q : α}
  (p_irr : irreducible p) (q_irr : irreducible q) (dvd : p ∣ q) : associated p q :=
associated_of_dvd_dvd dvd (p_irr.dvd_symm q_irr dvd)

lemma prime.associated_of_dvd [comm_cancel_monoid_with_zero α] {p q : α}
  (p_prime : prime p) (q_prime : prime q) (dvd : p ∣ q) : associated p q :=
p_prime.irreducible.associated_of_dvd q_prime.irreducible dvd

lemma associated.prime_iff [comm_monoid_with_zero α] {p q : α}
  (h : p ~ᵤ q) : prime p ↔ prime q :=
⟨h.prime, h.symm.prime⟩

protected lemma associated.is_unit [monoid α] {a b : α} (h :  a ~ᵤ b) : is_unit a → is_unit b :=
let ⟨u, hu⟩ := h in λ ⟨v, hv⟩, ⟨v * u, by simp [hv, hu.symm]⟩

lemma associated.is_unit_iff [monoid α] {a b : α} (h :  a ~ᵤ b) : is_unit a ↔ is_unit b :=
⟨h.is_unit, h.symm.is_unit⟩

protected lemma associated.irreducible [monoid α] {p q : α} (h : p ~ᵤ q)
  (hp : irreducible p) : irreducible q :=
⟨mt h.symm.is_unit hp.1,
  let ⟨u, hu⟩ := h in λ a b hab,
  have hpab : p = a * (b * (u⁻¹ : units α)),
    from calc p = (p * u) * (u ⁻¹ : units α) : by simp
      ... = _ : by rw hu; simp [hab, mul_assoc],
  (hp.is_unit_or_is_unit hpab).elim or.inl (λ ⟨v, hv⟩, or.inr ⟨v * u, by simp [hv]⟩)⟩

protected lemma associated.irreducible_iff [monoid α] {p q : α} (h : p ~ᵤ q) :
  irreducible p ↔ irreducible q :=
⟨h.irreducible, h.symm.irreducible⟩

lemma associated.of_mul_left [comm_cancel_monoid_with_zero α] {a b c d : α}
  (h : a * b ~ᵤ c * d) (h₁ : a ~ᵤ c) (ha : a ≠ 0) : b ~ᵤ d :=
let ⟨u, hu⟩ := h in let ⟨v, hv⟩ := associated.symm h₁ in
⟨u * (v : units α), mul_left_cancel₀ ha
  begin
    rw [← hv, mul_assoc c (v : α) d, mul_left_comm c, ← hu],
    simp [hv.symm, mul_assoc, mul_comm, mul_left_comm]
  end⟩

lemma associated.of_mul_right [comm_cancel_monoid_with_zero α] {a b c d : α} :
  a * b ~ᵤ c * d → b ~ᵤ d → b ≠ 0 → a ~ᵤ c :=
by rw [mul_comm a, mul_comm c]; exact associated.of_mul_left

section unique_units
variables [monoid α] [unique (units α)]

lemma units_eq_one (u : units α) : u = 1 := subsingleton.elim u 1

theorem associated_iff_eq {x y : α} : x ~ᵤ y ↔ x = y :=
begin
  split,
  { rintro ⟨c, rfl⟩, rw [units_eq_one c, units.coe_one, mul_one] },
  { rintro rfl, refl },
end

theorem associated_eq_eq : (associated : α → α → Prop) = eq :=
by { ext, rw associated_iff_eq }

end unique_units

/-- The quotient of a monoid by the `associated` relation. Two elements `x` and `y`
  are associated iff there is a unit `u` such that `x * u = y`. There is a natural
  monoid structure on `associates α`. -/
def associates (α : Type*) [monoid α] : Type* :=
quotient (associated.setoid α)

namespace associates
open associated

/-- The canonical quotient map from a monoid `α` into the `associates` of `α` -/
protected def mk {α : Type*} [monoid α] (a : α) : associates α :=
⟦ a ⟧

instance [monoid α] : inhabited (associates α) := ⟨⟦1⟧⟩

theorem mk_eq_mk_iff_associated [monoid α] {a b : α} :
  associates.mk a = associates.mk b ↔ a ~ᵤ b :=
iff.intro quotient.exact quot.sound

theorem quotient_mk_eq_mk [monoid α] (a : α) : ⟦ a ⟧ = associates.mk a := rfl

theorem quot_mk_eq_mk [monoid α] (a : α) : quot.mk setoid.r a = associates.mk a := rfl

theorem forall_associated [monoid α] {p : associates α → Prop} :
  (∀a, p a) ↔ (∀a, p (associates.mk a)) :=
iff.intro
  (assume h a, h _)
  (assume h a, quotient.induction_on a h)

theorem mk_surjective [monoid α] : function.surjective (@associates.mk α _) :=
forall_associated.2 (λ a, ⟨a, rfl⟩)

instance [monoid α] : has_one (associates α) := ⟨⟦ 1 ⟧⟩

theorem one_eq_mk_one [monoid α] : (1 : associates α) = associates.mk 1 := rfl

instance [monoid α] : has_bot (associates α) := ⟨1⟩

lemma exists_rep [monoid α] (a : associates α) : ∃ a0 : α, associates.mk a0 = a :=
quot.exists_rep a

section comm_monoid
variable [comm_monoid α]

instance : has_mul (associates α) :=
⟨λa' b', quotient.lift_on₂ a' b' (λa b, ⟦ a * b ⟧) $
  assume a₁ a₂ b₁ b₂ ⟨c₁, h₁⟩ ⟨c₂, h₂⟩,
  quotient.sound $ ⟨c₁ * c₂, by simp [h₁.symm, h₂.symm, mul_assoc, mul_comm, mul_left_comm]⟩⟩

theorem mk_mul_mk {x y : α} : associates.mk x * associates.mk y = associates.mk (x * y) :=
rfl

instance : comm_monoid (associates α) :=
{ one       := 1,
  mul       := (*),
  mul_one   := assume a', quotient.induction_on a' $
    assume a, show ⟦a * 1⟧ = ⟦ a ⟧, by simp,
  one_mul   := assume a', quotient.induction_on a' $
    assume a, show ⟦1 * a⟧ = ⟦ a ⟧, by simp,
  mul_assoc := assume a' b' c', quotient.induction_on₃ a' b' c' $
    assume a b c, show ⟦a * b * c⟧ = ⟦a * (b * c)⟧, by rw [mul_assoc],
  mul_comm  := assume a' b', quotient.induction_on₂ a' b' $
    assume a b, show ⟦a * b⟧ = ⟦b * a⟧, by rw [mul_comm] }

instance : preorder (associates α) :=
{ le := has_dvd.dvd,
  le_refl := dvd_refl,
  le_trans := λ a b c, dvd_trans}

@[simp] lemma mk_one : associates.mk (1 : α) = 1 := rfl

/-- `associates.mk` as a `monoid_hom`. -/
protected def mk_monoid_hom : α →* (associates α) := ⟨associates.mk, mk_one, λ x y, mk_mul_mk⟩

@[simp] lemma mk_monoid_hom_apply (a : α) : associates.mk_monoid_hom a = associates.mk a := rfl

lemma associated_map_mk {f : associates α →* α}
  (hinv : function.right_inverse f associates.mk) (a : α) :
  a ~ᵤ f (associates.mk a) :=
associates.mk_eq_mk_iff_associated.1 (hinv (associates.mk a)).symm

lemma mk_pow (a : α) (n : ℕ) : associates.mk (a ^ n) = (associates.mk a) ^ n :=
by induction n; simp [*, pow_succ, associates.mk_mul_mk.symm]

lemma dvd_eq_le : ((∣) : associates α → associates α → Prop) = (≤) := rfl

theorem prod_mk {p : multiset α} : (p.map associates.mk).prod = associates.mk p.prod :=
multiset.induction_on p (by simp; refl) $ assume a s ih, by simp [ih]; refl

theorem rel_associated_iff_map_eq_map {p q : multiset α} :
  multiset.rel associated p q ↔ p.map associates.mk = q.map associates.mk :=
by { rw [← multiset.rel_eq, multiset.rel_map], simp only [mk_eq_mk_iff_associated] }

theorem mul_eq_one_iff {x y : associates α} : x * y = 1 ↔ (x = 1 ∧ y = 1) :=
iff.intro
  (quotient.induction_on₂ x y $ assume a b h,
    have a * b ~ᵤ 1, from quotient.exact h,
    ⟨quotient.sound $ associated_one_of_associated_mul_one this,
      quotient.sound $ associated_one_of_associated_mul_one $ by rwa [mul_comm] at this⟩)
  (by simp {contextual := tt})

theorem prod_eq_one_iff {p : multiset (associates α)} :
  p.prod = 1 ↔ (∀a ∈ p, (a:associates α) = 1) :=
multiset.induction_on p
  (by simp)
  (by simp [mul_eq_one_iff, or_imp_distrib, forall_and_distrib] {contextual := tt})

theorem units_eq_one (u : units (associates α)) : u = 1 :=
units.ext (mul_eq_one_iff.1 u.val_inv).1

instance unique_units : unique (units (associates α)) :=
{ default := 1, uniq := associates.units_eq_one }

theorem coe_unit_eq_one (u : units (associates α)): (u : associates α) = 1 :=
by simp

theorem is_unit_iff_eq_one (a : associates α) : is_unit a ↔ a = 1 :=
iff.intro
  (assume ⟨u, h⟩, h ▸ coe_unit_eq_one _)
  (assume h, h.symm ▸ is_unit_one)

theorem is_unit_mk {a : α} : is_unit (associates.mk a) ↔ is_unit a :=
calc is_unit (associates.mk a) ↔ a ~ᵤ 1 :
    by rw [is_unit_iff_eq_one, one_eq_mk_one, mk_eq_mk_iff_associated]
  ... ↔ is_unit a : associated_one_iff_is_unit

section order

theorem mul_mono {a b c d : associates α} (h₁ : a ≤ b) (h₂ : c ≤ d) :
  a * c ≤ b * d :=
let ⟨x, hx⟩ := h₁, ⟨y, hy⟩ := h₂ in
⟨x * y, by simp [hx, hy, mul_comm, mul_assoc, mul_left_comm]⟩

theorem one_le {a : associates α} : 1 ≤ a :=
dvd.intro _ (one_mul a)

theorem prod_le_prod {p q : multiset (associates α)} (h : p ≤ q) : p.prod ≤ q.prod :=
begin
  haveI := classical.dec_eq (associates α),
  haveI := classical.dec_eq α,
  suffices : p.prod ≤ (p + (q - p)).prod, { rwa [add_sub_cancel_of_le h] at this },
  suffices : p.prod * 1 ≤ p.prod * (q - p).prod, { simpa },
  exact mul_mono (le_refl p.prod) one_le
end

theorem le_mul_right {a b : associates α} : a ≤ a * b := ⟨b, rfl⟩

theorem le_mul_left {a b : associates α} : a ≤ b * a :=
by rw [mul_comm]; exact le_mul_right

end order

end comm_monoid

instance [has_zero α] [monoid α] : has_zero (associates α) := ⟨⟦ 0 ⟧⟩
instance [has_zero α] [monoid α] : has_top (associates α) := ⟨0⟩

section comm_monoid_with_zero

variables [comm_monoid_with_zero α]

@[simp] theorem mk_eq_zero {a : α} : associates.mk a = 0 ↔ a = 0 :=
⟨assume h, (associated_zero_iff_eq_zero a).1 $ quotient.exact h, assume h, h.symm ▸ rfl⟩

instance : comm_monoid_with_zero (associates α) :=
{ zero_mul := by { rintro ⟨a⟩, show associates.mk (0 * a) = associates.mk 0, rw [zero_mul] },
  mul_zero := by { rintro ⟨a⟩, show associates.mk (a * 0) = associates.mk 0, rw [mul_zero] },
  .. associates.comm_monoid, .. associates.has_zero }

instance [nontrivial α] : nontrivial (associates α) :=
⟨⟨0, 1,
assume h,
have (0 : α) ~ᵤ 1, from quotient.exact h,
have (0 : α) = 1, from ((associated_zero_iff_eq_zero 1).1 this.symm).symm,
zero_ne_one this⟩⟩

lemma exists_non_zero_rep {a : associates α} : a ≠ 0 → ∃ a0 : α, a0 ≠ 0 ∧ associates.mk a0 = a :=
quotient.induction_on a (λ b nz, ⟨b, mt (congr_arg quotient.mk) nz, rfl⟩)

theorem dvd_of_mk_le_mk {a b : α} : associates.mk a ≤ associates.mk b → a ∣ b
| ⟨c', hc'⟩ := (quotient.induction_on c' $ assume c hc,
    let ⟨d, hd⟩ := (quotient.exact hc).symm in
    ⟨(↑d) * c,
      calc b = (a * c) * ↑d : hd.symm
        ... = a * (↑d * c) : by ac_refl⟩) hc'

theorem mk_le_mk_of_dvd {a b : α} : a ∣ b → associates.mk a ≤ associates.mk b :=
assume ⟨c, hc⟩, ⟨associates.mk c, by simp [hc]; refl⟩

theorem mk_le_mk_iff_dvd_iff {a b : α} : associates.mk a ≤ associates.mk b ↔ a ∣ b :=
iff.intro dvd_of_mk_le_mk mk_le_mk_of_dvd

theorem mk_dvd_mk {a b : α} : associates.mk a ∣ associates.mk b ↔ a ∣ b :=
iff.intro dvd_of_mk_le_mk mk_le_mk_of_dvd

lemma prime.le_or_le {p : associates α} (hp : prime p) {a b : associates α} (h : p ≤ a * b) :
  p ≤ a ∨ p ≤ b :=
hp.2.2 a b h

lemma exists_mem_multiset_le_of_prime {s : multiset (associates α)} {p : associates α}
  (hp : prime p) :
  p ≤ s.prod → ∃a∈s, p ≤ a :=
multiset.induction_on s (assume ⟨d, eq⟩, (hp.ne_one (mul_eq_one_iff.1 eq.symm).1).elim) $
assume a s ih h,
  have p ≤ a * s.prod, by simpa using h,
  match prime.le_or_le hp this with
  | or.inl h := ⟨a, multiset.mem_cons_self a s, h⟩
  | or.inr h := let ⟨a, has, h⟩ := ih h in ⟨a, multiset.mem_cons_of_mem has, h⟩
  end

lemma prime_mk (p : α) : prime (associates.mk p) ↔ _root_.prime p :=
begin
  rw [prime, _root_.prime, forall_associated],
  transitivity,
  { apply and_congr, refl,
    apply and_congr, refl,
    apply forall_congr, assume a,
    exact forall_associated },
  apply and_congr,
  { rw [(≠), mk_eq_zero] },
  apply and_congr,
  { rw [is_unit_mk], },
  apply forall_congr, assume a,
  apply forall_congr, assume b,
  rw [mk_mul_mk, mk_dvd_mk, mk_dvd_mk, mk_dvd_mk],
end

theorem irreducible_mk (a : α) : irreducible (associates.mk a) ↔ irreducible a :=
begin
  simp only [irreducible_iff, is_unit_mk],
  apply and_congr iff.rfl,
  split,
  { rintro h x y rfl,
    simpa [is_unit_mk] using h (associates.mk x) (associates.mk y) rfl },
  { intros h x y,
    refine quotient.induction_on₂ x y (assume x y a_eq, _),
    rcases quotient.exact a_eq.symm with ⟨u, a_eq⟩,
    rw mul_assoc at a_eq,
    show is_unit (associates.mk x) ∨ is_unit (associates.mk y),
    simpa [is_unit_mk] using h _ _ a_eq.symm }
end

theorem mk_dvd_not_unit_mk_iff {a b : α} :
  dvd_not_unit (associates.mk a) (associates.mk b) ↔
  dvd_not_unit a b :=
begin
  rw [dvd_not_unit, dvd_not_unit, ne, ne, mk_eq_zero],
  apply and_congr_right, intro ane0,
  split,
  { contrapose!, rw forall_associated,
    intros h x hx hbax,
    rw [mk_mul_mk, mk_eq_mk_iff_associated] at hbax,
    cases hbax with u hu,
    apply h (x * ↑u⁻¹),
    { rw is_unit_mk at hx,
      rw associated.is_unit_iff,
      apply hx,
      use u,
      simp, },
    simp [← mul_assoc, ← hu] },
  { rintro ⟨x, ⟨hx, rfl⟩⟩,
    use associates.mk x,
    simp [is_unit_mk, mk_mul_mk, hx], }
end

theorem dvd_not_unit_of_lt {a b : associates α} (hlt : a < b) :
  dvd_not_unit a b :=
begin
  split, { rintro rfl, apply not_lt_of_le _ hlt, apply dvd_zero },
  rcases hlt with ⟨⟨x, rfl⟩, ndvd⟩,
  refine ⟨x, _, rfl⟩,
  contrapose! ndvd,
  rcases ndvd with ⟨u, rfl⟩,
  simp,
end

end comm_monoid_with_zero

section comm_cancel_monoid_with_zero
variable [comm_cancel_monoid_with_zero α]

instance : partial_order (associates α) :=
{ le_antisymm := λ a' b', quotient.induction_on₂ a' b' (λ a b hab hba,
  quot.sound $ associated_of_dvd_dvd (dvd_of_mk_le_mk hab) (dvd_of_mk_le_mk hba))
  .. associates.preorder }

instance : order_bot (associates α) :=
{ bot := 1,
  bot_le := assume a, one_le,
  .. associates.partial_order }

instance : order_top (associates α) :=
{ top := 0,
  le_top := assume a, ⟨0, (mul_zero a).symm⟩,
  .. associates.partial_order }

instance : no_zero_divisors (associates α) :=
⟨λ x y,
  (quotient.induction_on₂ x y $ assume a b h,
    have a * b = 0, from (associated_zero_iff_eq_zero _).1 (quotient.exact h),
    have a = 0 ∨ b = 0, from mul_eq_zero.1 this,
    this.imp (assume h, h.symm ▸ rfl) (assume h, h.symm ▸ rfl))⟩

theorem irreducible_iff_prime_iff :
  (∀ a : α, irreducible a ↔ prime a) ↔ (∀ a : (associates α), irreducible a ↔ prime a) :=
begin
  rw forall_associated, split;
  intros h a; have ha := h a; rw irreducible_mk at *; rw prime_mk at *; exact ha,
end

lemma eq_of_mul_eq_mul_left :
  ∀(a b c : associates α), a ≠ 0 → a * b = a * c → b = c :=
begin
  rintros ⟨a⟩ ⟨b⟩ ⟨c⟩ ha h,
  rcases quotient.exact' h with ⟨u, hu⟩,
  have hu : a * (b * ↑u) = a * c, { rwa [← mul_assoc] },
  exact quotient.sound' ⟨u, mul_left_cancel₀ (mt mk_eq_zero.2 ha) hu⟩
end

lemma eq_of_mul_eq_mul_right :
  ∀(a b c : associates α), b ≠ 0 → a * b = c * b → a = c :=
λ a b c bne0, (mul_comm b a) ▸ (mul_comm b c) ▸ (eq_of_mul_eq_mul_left b a c bne0)

lemma le_of_mul_le_mul_left (a b c : associates α) (ha : a ≠ 0) :
  a * b ≤ a * c → b ≤ c
| ⟨d, hd⟩ := ⟨d, eq_of_mul_eq_mul_left a _ _ ha $ by rwa ← mul_assoc⟩

lemma one_or_eq_of_le_of_prime :
  ∀(p m : associates α), prime p → m ≤ p → (m = 1 ∨ m = p)
| _ m ⟨hp0, hp1, h⟩ ⟨d, rfl⟩ :=
match h m d dvd_rfl with
| or.inl h := classical.by_cases (assume : m = 0, by simp [this]) $
  assume : m ≠ 0,
  have m * d ≤ m * 1, by simpa using h,
  have d ≤ 1, from associates.le_of_mul_le_mul_left m d 1 ‹m ≠ 0› this,
  have d = 1, from bot_unique this,
  by simp [this]
| or.inr h := classical.by_cases (assume : d = 0, by simp [this] at hp0; contradiction) $
  assume : d ≠ 0,
  have d * m ≤ d * 1, by simpa [mul_comm] using h,
  or.inl $ bot_unique $ associates.le_of_mul_le_mul_left d m 1 ‹d ≠ 0› this
end

instance : comm_cancel_monoid_with_zero (associates α) :=
{ mul_left_cancel_of_ne_zero := eq_of_mul_eq_mul_left,
  mul_right_cancel_of_ne_zero := eq_of_mul_eq_mul_right,
  .. (infer_instance : comm_monoid_with_zero (associates α)) }

theorem dvd_not_unit_iff_lt {a b : associates α} :
  dvd_not_unit a b ↔ a < b :=
dvd_and_not_dvd_iff.symm

end comm_cancel_monoid_with_zero

end associates

namespace multiset

lemma prod_ne_zero_of_prime [comm_cancel_monoid_with_zero α] [nontrivial α]
 (s : multiset α) (h : ∀ x ∈ s, prime x) : s.prod ≠ 0 :=
multiset.prod_ne_zero (λ h0, prime.ne_zero (h 0 h0) rfl)

end multiset<|MERGE_RESOLUTION|>--- conflicted
+++ resolved
@@ -333,21 +333,13 @@
       exact ⟨q, multiset.mem_cons.2 (or.inr hq₁), hq₂⟩ }
   end)
 
-<<<<<<< HEAD
-lemma dvd_iff_dvd_of_rel_left [monoid_with_zero α] {a b c : α} (h : a ~ᵤ b) : a ∣ c ↔ b ∣ c :=
-=======
 lemma associated.dvd_iff_dvd_left [monoid α] {a b c : α} (h : a ~ᵤ b) : a ∣ c ↔ b ∣ c :=
->>>>>>> 65eef746
 let ⟨u, hu⟩ := h in hu ▸ units.mul_right_dvd.symm
 
 lemma associated.dvd_iff_dvd_right [monoid α] {a b c : α} (h : b ~ᵤ c) : a ∣ b ↔ a ∣ c :=
 let ⟨u, hu⟩ := h in hu ▸ units.dvd_mul_right.symm
 
-<<<<<<< HEAD
-lemma eq_zero_iff_of_associated [monoid_with_zero α] {a b : α} (h : a ~ᵤ b) : a = 0 ↔ b = 0 :=
-=======
 lemma associated.eq_zero_iff [monoid_with_zero α] {a b : α} (h : a ~ᵤ b) : a = 0 ↔ b = 0 :=
->>>>>>> 65eef746
 ⟨λ ha, let ⟨u, hu⟩ := h in by simp [hu.symm, ha],
   λ hb, let ⟨u, hu⟩ := h.symm in by simp [hu.symm, hb]⟩
 
