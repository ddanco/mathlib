/-
Copyright (c) 2021 Eric Wieser. All rights reserved.
Released under Apache 2.0 license as described in the file LICENSE.
Authors: Eric Wieser
-/
import algebra.group.inj_surj
import data.list.big_operators
import data.list.prod_monoid
import data.list.range
import data.set_like.basic
import data.sigma.basic
<<<<<<< HEAD
import data.list.prod_monoid
import data.list.range
import algebra.group.inj_surj
=======
import group_theory.group_action.defs
>>>>>>> 77058d5c

/-!
# Additively-graded multiplicative structures

This module provides a set of heterogeneous typeclasses for defining a multiplicative structure
over the sigma type `graded_monoid A` such that `(*) : A i → A j → A (i + j)`; that is to say, `A`
forms an additively-graded monoid. The typeclasses are:

* `graded_monoid.ghas_one A`
* `graded_monoid.ghas_mul A`
* `graded_monoid.gmonoid A`
* `graded_monoid.gcomm_monoid A`

With the `sigma_graded` locale open, these respectively imbue:

* `has_one (graded_monoid A)`
* `has_mul (graded_monoid A)`
* `monoid (graded_monoid A)`
* `comm_monoid (graded_monoid A)`

the base type `A 0` with:

* `graded_monoid.grade_zero.has_one`
* `graded_monoid.grade_zero.has_mul`
* `graded_monoid.grade_zero.monoid`
* `graded_monoid.grade_zero.comm_monoid`

and the `i`th grade `A i` with `A 0`-actions (`•`) defined as left-multiplication:

* (nothing)
* `graded_monoid.grade_zero.has_scalar (A 0)`
* `graded_monoid.grade_zero.mul_action (A 0)`
* (nothing)

For now, these typeclasses are primarily used in the construction of `direct_sum.ring` and the rest
of that file.

## Dependent graded products

This also introduces `list.dprod`, which takes the (possibly non-commutative) product of a list
of graded elements of type `A i`. This definition primarily exist to allow `graded_monoid.mk`
and `direct_sum.of` to be pulled outside a product, such as in `graded_monoid.mk_list_dprod` and
`direct_sum.of_list_dprod`.

## Internally graded monoids

In addition to the above typeclasses, in the most frequent case when `A` is an indexed collection of
`set_like` subobjects (such as `add_submonoid`s, `add_subgroup`s, or `submodule`s), this file
provides the `Prop` typeclasses:

* `set_like.has_graded_one A` (which provides the obvious `graded_monoid.ghas_one A` instance)
* `set_like.has_graded_mul A` (which provides the obvious `graded_monoid.ghas_mul A` instance)
* `set_like.graded_monoid A` (which provides the obvious `graded_monoid.gmonoid A` and
  `graded_monoid.gcomm_monoid A` instances)

Strictly this last class is unecessary as it has no fields not present in its parents, but it is
included for convenience. Note that there is no need for `graded_ring` or similar, as all the
information it would contain is already supplied by `graded_monoid` when `A` is a collection
of additively-closed set_like objects such as `submodules`. These constructions are explored in
`algebra.direct_sum.internal`.

## tags

graded monoid
-/

set_option old_structure_cmd true

variables {ι : Type*}

/-- A type alias of sigma types for graded monoids. -/
def graded_monoid (A : ι → Type*) := sigma A

namespace graded_monoid

instance {A : ι → Type*} [inhabited ι] [inhabited (A (default ι))]: inhabited (graded_monoid A) :=
sigma.inhabited

/-- Construct an element of a graded monoid. -/
def mk {A : ι → Type*} : Π i, A i → graded_monoid A := sigma.mk

/-! ### Typeclasses -/
section defs

variables (A : ι → Type*)

/-- A graded version of `has_one`, which must be of grade 0. -/
class ghas_one [has_zero ι] :=
(one : A 0)

/-- `ghas_one` implies `has_one (graded_monoid A)` -/
instance ghas_one.to_has_one [has_zero ι] [ghas_one A] : has_one (graded_monoid A) :=
⟨⟨_, ghas_one.one⟩⟩

/-- A graded version of `has_mul`. Multiplication combines grades additively, like
`add_monoid_algebra`. -/
class ghas_mul [has_add ι] :=
(mul {i j} : A i → A j → A (i + j))

/-- `ghas_mul` implies `has_mul (graded_monoid A)`. -/
instance ghas_mul.to_has_mul [has_add ι] [ghas_mul A] :
  has_mul (graded_monoid A) :=
⟨λ (x y : graded_monoid A), ⟨_, ghas_mul.mul x.snd y.snd⟩⟩

lemma mk_mul_mk [has_add ι] [ghas_mul A] {i j} (a : A i) (b : A j) :
  mk i a * mk j b = mk (i + j) (ghas_mul.mul a b) :=
rfl

namespace gmonoid

variables {A} [add_monoid ι] [ghas_mul A] [ghas_one A]

/-- A default implementation of power on a graded monoid, like `npow_rec`.
`gmonoid.gnpow` should be used instead. -/
def gnpow_rec : Π (n : ℕ) {i}, A i → A (n • i)
| 0 i a := cast (congr_arg A (zero_nsmul i).symm) ghas_one.one
| (n + 1) i a := cast (congr_arg A (succ_nsmul i n).symm) (ghas_mul.mul a $ gnpow_rec _ a)

@[simp] lemma gnpow_rec_zero (a : graded_monoid A) : graded_monoid.mk _ (gnpow_rec 0 a.snd) = 1 :=
sigma.ext (zero_nsmul _) (heq_of_cast_eq _ rfl).symm

/-- Tactic used to autofill `graded_monoid.gmonoid.gnpow_zero'` when the default
`graded_monoid.gmonoid.gnpow_rec` is used. -/
meta def apply_gnpow_rec_zero_tac : tactic unit := `[apply graded_monoid.gmonoid.gnpow_rec_zero]

@[simp] lemma gnpow_rec_succ (n : ℕ) (a : graded_monoid A) :
  (graded_monoid.mk _ $ gnpow_rec n.succ a.snd) = a * ⟨_, gnpow_rec n a.snd⟩ :=
sigma.ext (succ_nsmul _ _) (heq_of_cast_eq _ rfl).symm

/-- Tactic used to autofill `graded_monoid.gmonoid.gnpow_succ'` when the default
`graded_monoid.gmonoid.gnpow_rec` is used. -/
meta def apply_gnpow_rec_succ_tac : tactic unit := `[apply graded_monoid.gmonoid.gnpow_rec_succ]

end gmonoid

/-- A graded version of `monoid`.

Like `monoid.npow`, this has an optional `gmonoid.gnpow` field to allow definitional control of
natural powers of a graded monoid. -/
class gmonoid [add_monoid ι]  extends ghas_mul A, ghas_one A :=
(one_mul (a : graded_monoid A) : 1 * a = a)
(mul_one (a : graded_monoid A) : a * 1 = a)
(mul_assoc (a b c : graded_monoid A) : a * b * c = a * (b * c))
(gnpow : Π (n : ℕ) {i}, A i → A (n • i) := gmonoid.gnpow_rec)
(gnpow_zero' : Π (a : graded_monoid A), graded_monoid.mk _ (gnpow 0 a.snd) = 1
  . gmonoid.apply_gnpow_rec_zero_tac)
(gnpow_succ' : Π (n : ℕ) (a : graded_monoid A),
  (graded_monoid.mk _ $ gnpow n.succ a.snd) = a * ⟨_, gnpow n a.snd⟩
  . gmonoid.apply_gnpow_rec_succ_tac)

/-- `gmonoid` implies a `monoid (graded_monoid A)`. -/
instance gmonoid.to_monoid [add_monoid ι] [gmonoid A] :
  monoid (graded_monoid A) :=
{ one := (1), mul := (*),
  npow := λ n a, graded_monoid.mk _ (gmonoid.gnpow n a.snd),
  npow_zero' := λ a, gmonoid.gnpow_zero' a,
  npow_succ' := λ n a, gmonoid.gnpow_succ' n a,
  one_mul := gmonoid.one_mul, mul_one := gmonoid.mul_one, mul_assoc := gmonoid.mul_assoc }

lemma mk_pow [add_monoid ι] [gmonoid A] {i} (a : A i) (n : ℕ) :
  mk i a ^ n = mk (n • i) (gmonoid.gnpow _ a) :=
begin
  induction n with n,
  { rw [pow_zero],
    exact (gmonoid.gnpow_zero' ⟨_, a⟩).symm, },
  { rw [pow_succ, n_ih, mk_mul_mk],
    exact (gmonoid.gnpow_succ' n ⟨_, a⟩).symm, },
end

/-- A graded version of `comm_monoid`. -/
class gcomm_monoid [add_comm_monoid ι] extends gmonoid A :=
(mul_comm (a : graded_monoid A) (b : graded_monoid A) : a * b = b * a)

/-- `gcomm_monoid` implies a `comm_monoid (graded_monoid A)`, although this is only used as an
instance locally to define notation in `gmonoid` and similar typeclasses. -/
instance gcomm_monoid.to_comm_monoid [add_comm_monoid ι] [gcomm_monoid A] :
  comm_monoid (graded_monoid A) :=
{ mul_comm := gcomm_monoid.mul_comm, ..gmonoid.to_monoid A }

end defs


/-! ### Instances for `A 0`

The various `g*` instances are enough to promote the `add_comm_monoid (A 0)` structure to various
types of multiplicative structure.
-/

section grade_zero

variables (A : ι → Type*)

section one
variables [has_zero ι] [ghas_one A]

/-- `1 : A 0` is the value provided in `ghas_one.one`. -/
@[nolint unused_arguments]
instance grade_zero.has_one : has_one (A 0) :=
⟨ghas_one.one⟩

end one

section mul
variables [add_monoid ι] [ghas_mul A]

/-- `(•) : A 0 → A i → A i` is the value provided in `graded_monoid.ghas_mul.mul`, composed with
an `eq.rec` to turn `A (0 + i)` into `A i`.
-/
instance grade_zero.has_scalar (i : ι) : has_scalar (A 0) (A i) :=
{ smul := λ x y, (zero_add i).rec (ghas_mul.mul x y) }

/-- `(*) : A 0 → A 0 → A 0` is the value provided in `graded_monoid.ghas_mul.mul`, composed with
an `eq.rec` to turn `A (0 + 0)` into `A 0`.
-/
instance grade_zero.has_mul : has_mul (A 0) :=
{ mul := (•) }

variables {A}

@[simp] lemma mk_zero_smul {i} (a : A 0) (b : A i) : mk _ (a • b) = mk _ a * mk _ b :=
sigma.ext (zero_add _).symm $ eq_rec_heq _ _

@[simp] lemma grade_zero.smul_eq_mul (a b : A 0) : a • b = a * b := rfl


end mul

section monoid
variables [add_monoid ι] [gmonoid A]

/-- The `monoid` structure derived from `gmonoid A`. -/
instance grade_zero.monoid : monoid (A 0) :=
function.injective.monoid (mk 0) sigma_mk_injective rfl mk_zero_smul

end monoid

section monoid
variables [add_comm_monoid ι] [gcomm_monoid A]

/-- The `comm_monoid` structure derived from `gcomm_monoid A`. -/
instance grade_zero.comm_monoid : comm_monoid (A 0) :=
function.injective.comm_monoid (mk 0) sigma_mk_injective rfl mk_zero_smul

end monoid

section mul_action
variables [add_monoid ι] [gmonoid A]

/-- `graded_monoid.mk 0` is a `monoid_hom`, using the `graded_monoid.grade_zero.monoid` structure.
-/
def mk_zero_monoid_hom : A 0 →* (graded_monoid A) :=
{ to_fun := mk 0, map_one' := rfl, map_mul' := mk_zero_smul }

/-- Each grade `A i` derives a `A 0`-action structure from `gmonoid A`. -/
instance grade_zero.mul_action {i} : mul_action (A 0) (A i) :=
begin
  letI := mul_action.comp_hom (graded_monoid A) (mk_zero_monoid_hom A),
  exact function.injective.mul_action (mk i) sigma_mk_injective mk_zero_smul,
end

end mul_action

end grade_zero

end graded_monoid

/-! ### Dependent products of graded elements -/

section dprod

variables {α : Type*} {A : ι → Type*} [add_monoid ι] [graded_monoid.gmonoid A]

/-- The index used by `list.dprod`. Propositionally this is equal to `(l.map fι).sum`, but
definitionally it needs to have a different form to avoid introducing `eq.rec`s in `list.dprod`. -/
def list.dprod_index (l : list α) (fι : α → ι) : ι :=
l.foldr (λ i b, fι i + b) 0

@[simp] lemma list.dprod_index_nil (fι : α → ι) : ([] : list α).dprod_index fι = 0 := rfl
@[simp] lemma list.dprod_index_cons (a : α) (l : list α) (fι : α → ι) :
  (a :: l).dprod_index fι = fι a + l.dprod_index fι := rfl

lemma list.dprod_index_eq_map_sum (l : list α) (fι : α → ι) :
  l.dprod_index fι = (l.map fι).sum :=
begin
  dunfold list.dprod_index,
  induction l,
  { simp, },
  { simp [l_ih], },
end

/-- A dependent product for graded monoids represented by the indexed family of types `A i`.
This is a dependent version of `(l.map fA).prod`.

For a list `l : list α`, this computes the product of `fA a` over `a`, where each `fA` is of type
`A (fι a)`. -/
def list.dprod (l : list α) (fι : α → ι) (fA : Π a, A (fι a)) :
  A (l.dprod_index fι) :=
l.foldr_rec_on _ _ graded_monoid.ghas_one.one (λ i x a ha, graded_monoid.ghas_mul.mul (fA a) x)

@[simp] lemma list.dprod_nil (fι : α → ι) (fA : Π a, A (fι a)) :
  (list.nil : list α).dprod fι fA = graded_monoid.ghas_one.one := rfl

-- the `( : _)` in this lemma statement results in the type on the RHS not being unfolded, which
-- is nicer in the goal view.
@[simp] lemma list.dprod_cons (fι : α → ι) (fA : Π a, A (fι a)) (a : α) (l : list α) :
  (a :: l).dprod fι fA = (graded_monoid.ghas_mul.mul (fA a) (l.dprod fι fA) : _) := rfl

lemma graded_monoid.mk_list_dprod (l : list α) (fι : α → ι) (fA : Π a, A (fι a)) :
  graded_monoid.mk _ (l.dprod fι fA) = (l.map (λ a, graded_monoid.mk (fι a) (fA a))).prod :=
begin
  induction l,
  { simp, refl  },
  { simp [←l_ih, graded_monoid.mk_mul_mk, list.prod_cons],
    refl, },
end

/-- A variant of `graded_monoid.mk_list_dprod` for rewriting in the other direction. -/
lemma graded_monoid.list_prod_map_eq_dprod (l : list α) (f : α → graded_monoid A) :
  (l.map f).prod = graded_monoid.mk _ (l.dprod (λ i, (f i).1) (λ i, (f i).2)) :=
begin
  rw [graded_monoid.mk_list_dprod, graded_monoid.mk],
  simp_rw sigma.eta,
end

lemma graded_monoid.list_prod_of_fn_eq_dprod {n : ℕ} (f : fin n → graded_monoid A) :
  (list.of_fn f).prod =
    graded_monoid.mk _ ((list.fin_range n).dprod (λ i, (f i).1) (λ i, (f i).2)) :=
by rw [list.of_fn_eq_map, graded_monoid.list_prod_map_eq_dprod]

end dprod

/-! ### Concrete instances -/
section

variables (ι) {R : Type*}

@[simps one]
instance has_one.ghas_one [has_zero ι] [has_one R] : graded_monoid.ghas_one (λ i : ι, R) :=
{ one := 1 }

@[simps mul]
instance has_mul.ghas_mul [has_add ι] [has_mul R] : graded_monoid.ghas_mul (λ i : ι, R) :=
{ mul := λ i j, (*) }

/-- If all grades are the same type and themselves form a monoid, then there is a trivial grading
structure. -/
@[simps gnpow]
instance monoid.gmonoid [add_monoid ι] [monoid R] : graded_monoid.gmonoid (λ i : ι, R) :=
{ one_mul := λ a, sigma.ext (zero_add _) (heq_of_eq (one_mul _)),
  mul_one := λ a, sigma.ext (add_zero _) (heq_of_eq (mul_one _)),
  mul_assoc := λ a b c, sigma.ext (add_assoc _ _ _) (heq_of_eq (mul_assoc _ _ _)),
  gnpow := λ n i a, a ^ n,
  gnpow_zero' := λ a, sigma.ext (zero_nsmul _) (heq_of_eq (monoid.npow_zero' _)),
  gnpow_succ' := λ n ⟨i, a⟩, sigma.ext (succ_nsmul _ _) (heq_of_eq (monoid.npow_succ' _ _)),
  ..has_one.ghas_one ι,
  ..has_mul.ghas_mul ι }

/-- If all grades are the same type and themselves form a commutative monoid, then there is a
trivial grading structure. -/
instance comm_monoid.gcomm_monoid [add_comm_monoid ι] [comm_monoid R] :
  graded_monoid.gcomm_monoid (λ i : ι, R) :=
{ mul_comm := λ a b, sigma.ext (add_comm _ _) (heq_of_eq (mul_comm _ _)),
  ..monoid.gmonoid ι }

/-- When all the indexed types are the same, the dependent product is just the regular product. -/
@[simp] lemma list.dprod_monoid {α} [add_monoid ι] [monoid R] (l : list α) (fι : α → ι)
  (fA : α → R) :
  (l.dprod fι fA : (λ i : ι, R) _) = ((l.map fA).prod : _) :=
begin
  induction l,
  { rw [list.dprod_nil, list.map_nil, list.prod_nil], refl },
  { rw [list.dprod_cons, list.map_cons, list.prod_cons, l_ih], refl },
end

end

/-! ### Shorthands for creating instance of the above typeclasses for collections of subobjects -/

section subobjects

variables {R : Type*}

/-- A version of `graded_monoid.ghas_one` for internally graded objects. -/
class set_like.has_graded_one {S : Type*} [set_like S R] [has_one R] [has_zero ι]
  (A : ι → S) : Prop :=
(one_mem : (1 : R) ∈ A 0)

instance set_like.ghas_one {S : Type*} [set_like S R] [has_one R] [has_zero ι] (A : ι → S)
  [set_like.has_graded_one A] : graded_monoid.ghas_one (λ i, A i) :=
{ one := ⟨1, set_like.has_graded_one.one_mem⟩ }

@[simp] lemma set_like.coe_ghas_one {S : Type*} [set_like S R] [has_one R] [has_zero ι] (A : ι → S)
  [set_like.has_graded_one A] : ↑(@graded_monoid.ghas_one.one _ (λ i, A i) _ _) = (1 : R) := rfl

/-- A version of `graded_monoid.ghas_one` for internally graded objects. -/
class set_like.has_graded_mul {S : Type*} [set_like S R] [has_mul R] [has_add ι]
  (A : ι → S) : Prop :=
(mul_mem : ∀ ⦃i j⦄ {gi gj}, gi ∈ A i → gj ∈ A j → gi * gj ∈ A (i + j))

instance set_like.ghas_mul {S : Type*} [set_like S R] [has_mul R] [has_add ι] (A : ι → S)
  [set_like.has_graded_mul A] :
  graded_monoid.ghas_mul (λ i, A i) :=
{ mul := λ i j a b, ⟨(a * b : R), set_like.has_graded_mul.mul_mem a.prop b.prop⟩ }

@[simp] lemma set_like.coe_ghas_mul {S : Type*} [set_like S R] [has_mul R] [has_add ι] (A : ι → S)
  [set_like.has_graded_mul A] {i j : ι} (x : A i) (y : A j) :
    ↑(@graded_monoid.ghas_mul.mul _ (λ i, A i) _ _ _ _ x y) = (x * y : R) := rfl

/-- A version of `graded_monoid.gmonoid` for internally graded objects. -/
class set_like.graded_monoid {S : Type*} [set_like S R] [monoid R] [add_monoid ι]
  (A : ι → S) extends set_like.has_graded_one A, set_like.has_graded_mul A : Prop

namespace set_like.graded_monoid
variables {S : Type*} [set_like S R] [monoid R] [add_monoid ι]
variables {A : ι → S} [set_like.graded_monoid A]

lemma pow_mem (n : ℕ) {r : R} {i : ι} (h : r ∈ A i) : r ^ n ∈ A (n • i) :=
begin
  induction n,
  { rw [pow_zero, zero_nsmul], exact one_mem },
  { rw [pow_succ', succ_nsmul'], exact mul_mem n_ih h },
end

lemma list_prod_map_mem {ι'} (l : list ι') (i : ι' → ι) (r : ι' → R) (h : ∀ j ∈ l, r j ∈ A (i j)) :
  (l.map r).prod ∈ A (l.map i).sum :=
begin
  induction l,
  { rw [list.map_nil, list.map_nil, list.prod_nil, list.sum_nil],
    exact one_mem },
  { rw [list.map_cons, list.map_cons, list.prod_cons, list.sum_cons],
    exact mul_mem (h _ $ list.mem_cons_self _ _) (l_ih $ λ j hj, h _ $ list.mem_cons_of_mem _ hj) },
end

lemma list_prod_of_fn_mem {n} (i : fin n → ι) (r : fin n → R) (h : ∀ j, r j ∈ A (i j)) :
  (list.of_fn r).prod ∈ A (list.of_fn i).sum :=
begin
  rw [list.of_fn_eq_map, list.of_fn_eq_map],
  exact list_prod_map_mem _ _ _ (λ _ _, h _),
end

end set_like.graded_monoid

/-- Build a `gmonoid` instance for a collection of subobjects. -/
instance set_like.gmonoid {S : Type*} [set_like S R] [monoid R] [add_monoid ι] (A : ι → S)
  [set_like.graded_monoid A] :
  graded_monoid.gmonoid (λ i, A i) :=
{ one_mul := λ ⟨i, a, h⟩, sigma.subtype_ext (zero_add _) (one_mul _),
  mul_one := λ ⟨i, a, h⟩, sigma.subtype_ext (add_zero _) (mul_one _),
  mul_assoc := λ ⟨i, a, ha⟩ ⟨j, b, hb⟩ ⟨k, c, hc⟩,
    sigma.subtype_ext (add_assoc _ _ _) (mul_assoc _ _ _),
  gnpow := λ n i a, ⟨a ^ n, set_like.graded_monoid.pow_mem n a.prop⟩,
  gnpow_zero' := λ n, sigma.subtype_ext (zero_nsmul _) (pow_zero _),
  gnpow_succ' := λ n a, sigma.subtype_ext (succ_nsmul _ _) (pow_succ _ _),
  ..set_like.ghas_one A,
  ..set_like.ghas_mul A }

@[simp] lemma set_like.coe_gnpow {S : Type*} [set_like S R] [monoid R] [add_monoid ι] (A : ι → S)
  [set_like.graded_monoid A] {i : ι} (x : A i) (n : ℕ) :
    ↑(@graded_monoid.gmonoid.gnpow _ (λ i, A i) _ _ n _ x) = (x ^ n : R) := rfl

/-- Build a `gcomm_monoid` instance for a collection of subobjects. -/
instance set_like.gcomm_monoid {S : Type*} [set_like S R] [comm_monoid R] [add_comm_monoid ι]
  (A : ι → S) [set_like.graded_monoid A] :
  graded_monoid.gcomm_monoid (λ i, A i) :=
{ mul_comm := λ ⟨i, a, ha⟩ ⟨j, b, hb⟩, sigma.subtype_ext (add_comm _ _) (mul_comm _ _),
  ..set_like.gmonoid A}

<<<<<<< HEAD
end subobjects

section dprod

variables {α : Type*} {A : ι → Type*} [add_monoid ι] [graded_monoid.gmonoid A]

/-- A dependent product for graded monoids. -/
def list.dprod (l : list α) (fι : α → ι) (fA : Π a, A (fι a)) :
  A (list.foldr (λ i b, fι i + b) 0 l) :=
l.foldr_rec_on _ _ graded_monoid.ghas_one.one (λ i x a ha, graded_monoid.ghas_mul.mul (fA a) x)

@[simp] lemma list.dprod_nil (fι : α → ι) (fA : Π a, A (fι a)) :
  (list.nil : list α).dprod fι fA = graded_monoid.ghas_one.one := rfl

@[simp] lemma list.dprod_cons (fι : α → ι) (fA : Π a, A (fι a)) (a : α) (l : list α) :
  (a :: l).dprod fι fA = graded_monoid.ghas_mul.mul (fA a) (l.dprod fι fA) := rfl

lemma graded_monoid.mk_list_dprod (l : list α) (fι : α → ι) (fA : Π a, A (fι a)) :
  graded_monoid.mk _ (l.dprod fι fA) = (l.map (λ a, graded_monoid.mk (fι a) (fA a))).prod :=
begin
  induction l,
  { simp, refl  },
  { simp [←l_ih, graded_monoid.mk_mul_mk, list.prod_cons],
    refl, },
end

lemma graded_monoid.list_prod_map_eq_dprod (l : list α) (f : α → graded_monoid A) :
  (l.map f).prod = graded_monoid.mk _ (l.dprod (λ i, (f i).1) (λ i, (f i).2)) :=
begin
  rw [graded_monoid.mk_list_dprod, graded_monoid.mk],
  simp_rw sigma.eta,
end

lemma graded_monoid.list_prod_of_fn_eq_dprod {n : ℕ} (f : fin n → graded_monoid A) :
  (list.of_fn f).prod = graded_monoid.mk _ ((list.fin_range n).dprod (λ i, (f i).1) (λ i, (f i).2)) :=
by rw [list.of_fn_eq_map, graded_monoid.list_prod_map_eq_dprod]

end dprod
=======
section dprod
open set_like set_like.graded_monoid
variables {α S : Type*} [set_like S R] [monoid R] [add_monoid ι]

/-- Coercing a dependent product of subtypes is the same as taking the regular product of the
coercions. -/
@[simp] lemma set_like.coe_list_dprod (A : ι → S) [set_like.graded_monoid A]
  (fι : α → ι) (fA : Π a, A (fι a)) (l : list α) :
  ↑(l.dprod fι fA : (λ i, ↥(A i)) _) = (list.prod (l.map (λ a, fA a)) : R) :=
begin
  induction l,
  { rw [list.dprod_nil, coe_ghas_one, list.map_nil, list.prod_nil] },
  { rw [list.dprod_cons, coe_ghas_mul, list.map_cons, list.prod_cons, l_ih], },
end

include R

/-- A version of `list.coe_dprod_set_like` with `subtype.mk`. -/
lemma set_like.list_dprod_eq (A : ι → S) [set_like.graded_monoid A]
  (fι : α → ι) (fA : Π a, A (fι a)) (l : list α) :
  (l.dprod fι fA : (λ i, ↥(A i)) _) =
    ⟨list.prod (l.map (λ a, fA a)), (l.dprod_index_eq_map_sum fι).symm ▸
      list_prod_map_mem l _ _ (λ i hi, (fA i).prop)⟩ :=
subtype.ext $ set_like.coe_list_dprod _ _ _ _

end dprod

end subobjects
>>>>>>> 77058d5c
<|MERGE_RESOLUTION|>--- conflicted
+++ resolved
@@ -9,13 +9,7 @@
 import data.list.range
 import data.set_like.basic
 import data.sigma.basic
-<<<<<<< HEAD
-import data.list.prod_monoid
-import data.list.range
-import algebra.group.inj_surj
-=======
 import group_theory.group_action.defs
->>>>>>> 77058d5c
 
 /-!
 # Additively-graded multiplicative structures
@@ -483,46 +477,6 @@
 { mul_comm := λ ⟨i, a, ha⟩ ⟨j, b, hb⟩, sigma.subtype_ext (add_comm _ _) (mul_comm _ _),
   ..set_like.gmonoid A}
 
-<<<<<<< HEAD
-end subobjects
-
-section dprod
-
-variables {α : Type*} {A : ι → Type*} [add_monoid ι] [graded_monoid.gmonoid A]
-
-/-- A dependent product for graded monoids. -/
-def list.dprod (l : list α) (fι : α → ι) (fA : Π a, A (fι a)) :
-  A (list.foldr (λ i b, fι i + b) 0 l) :=
-l.foldr_rec_on _ _ graded_monoid.ghas_one.one (λ i x a ha, graded_monoid.ghas_mul.mul (fA a) x)
-
-@[simp] lemma list.dprod_nil (fι : α → ι) (fA : Π a, A (fι a)) :
-  (list.nil : list α).dprod fι fA = graded_monoid.ghas_one.one := rfl
-
-@[simp] lemma list.dprod_cons (fι : α → ι) (fA : Π a, A (fι a)) (a : α) (l : list α) :
-  (a :: l).dprod fι fA = graded_monoid.ghas_mul.mul (fA a) (l.dprod fι fA) := rfl
-
-lemma graded_monoid.mk_list_dprod (l : list α) (fι : α → ι) (fA : Π a, A (fι a)) :
-  graded_monoid.mk _ (l.dprod fι fA) = (l.map (λ a, graded_monoid.mk (fι a) (fA a))).prod :=
-begin
-  induction l,
-  { simp, refl  },
-  { simp [←l_ih, graded_monoid.mk_mul_mk, list.prod_cons],
-    refl, },
-end
-
-lemma graded_monoid.list_prod_map_eq_dprod (l : list α) (f : α → graded_monoid A) :
-  (l.map f).prod = graded_monoid.mk _ (l.dprod (λ i, (f i).1) (λ i, (f i).2)) :=
-begin
-  rw [graded_monoid.mk_list_dprod, graded_monoid.mk],
-  simp_rw sigma.eta,
-end
-
-lemma graded_monoid.list_prod_of_fn_eq_dprod {n : ℕ} (f : fin n → graded_monoid A) :
-  (list.of_fn f).prod = graded_monoid.mk _ ((list.fin_range n).dprod (λ i, (f i).1) (λ i, (f i).2)) :=
-by rw [list.of_fn_eq_map, graded_monoid.list_prod_map_eq_dprod]
-
-end dprod
-=======
 section dprod
 open set_like set_like.graded_monoid
 variables {α S : Type*} [set_like S R] [monoid R] [add_monoid ι]
@@ -551,4 +505,40 @@
 end dprod
 
 end subobjects
->>>>>>> 77058d5c
+
+section dprod
+
+variables {α : Type*} {A : ι → Type*} [add_monoid ι] [graded_monoid.gmonoid A]
+
+/-- A dependent product for graded monoids. -/
+def list.dprod (l : list α) (fι : α → ι) (fA : Π a, A (fι a)) :
+  A (list.foldr (λ i b, fι i + b) 0 l) :=
+l.foldr_rec_on _ _ graded_monoid.ghas_one.one (λ i x a ha, graded_monoid.ghas_mul.mul (fA a) x)
+
+@[simp] lemma list.dprod_nil (fι : α → ι) (fA : Π a, A (fι a)) :
+  (list.nil : list α).dprod fι fA = graded_monoid.ghas_one.one := rfl
+
+@[simp] lemma list.dprod_cons (fι : α → ι) (fA : Π a, A (fι a)) (a : α) (l : list α) :
+  (a :: l).dprod fι fA = graded_monoid.ghas_mul.mul (fA a) (l.dprod fι fA) := rfl
+
+lemma graded_monoid.mk_list_dprod (l : list α) (fι : α → ι) (fA : Π a, A (fι a)) :
+  graded_monoid.mk _ (l.dprod fι fA) = (l.map (λ a, graded_monoid.mk (fι a) (fA a))).prod :=
+begin
+  induction l,
+  { simp, refl  },
+  { simp [←l_ih, graded_monoid.mk_mul_mk, list.prod_cons],
+    refl, },
+end
+
+lemma graded_monoid.list_prod_map_eq_dprod (l : list α) (f : α → graded_monoid A) :
+  (l.map f).prod = graded_monoid.mk _ (l.dprod (λ i, (f i).1) (λ i, (f i).2)) :=
+begin
+  rw [graded_monoid.mk_list_dprod, graded_monoid.mk],
+  simp_rw sigma.eta,
+end
+
+lemma graded_monoid.list_prod_of_fn_eq_dprod {n : ℕ} (f : fin n → graded_monoid A) :
+  (list.of_fn f).prod = graded_monoid.mk _ ((list.fin_range n).dprod (λ i, (f i).1) (λ i, (f i).2)) :=
+by rw [list.of_fn_eq_map, graded_monoid.list_prod_map_eq_dprod]
+
+end dprod