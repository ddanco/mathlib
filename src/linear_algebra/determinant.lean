--- conflicted
+++ resolved
@@ -244,13 +244,8 @@
      assumption }
 
 /-- In a finite-dimensional vector space, the zero map has determinant `1` in dimension `0`,
-<<<<<<< HEAD
-and `0` otherwise. We give a formula that also works in infinite dimension, where the determinant
-is `1`. -/
-=======
 and `0` otherwise. We give a formula that also works in infinite dimension, where we define
 the determinant to be `1`. -/
->>>>>>> a2c3b293
 @[simp] lemma det_zero {𝕜 : Type*} [field 𝕜] {M : Type*} [add_comm_group M] [module 𝕜 M] :
   linear_map.det (0 : M →ₗ[𝕜] M) = (0 : 𝕜) ^ (finite_dimensional.finrank 𝕜 M) :=
 by simp only [← zero_smul 𝕜 (1 : M →ₗ[𝕜] M), det_smul, mul_one, monoid_hom.map_one]
