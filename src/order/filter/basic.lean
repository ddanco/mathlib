--- conflicted
+++ resolved
@@ -2641,10 +2641,7 @@
 /-! ### Coproducts of filters -/
 
 section coprod
-<<<<<<< HEAD
-=======
 variables {f : filter α} {g : filter β}
->>>>>>> 6eeb54e6
 
 /-- Coproduct of filters. -/
 protected def coprod (f : filter α) (g : filter β) : filter (α × β) :=
