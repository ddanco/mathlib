--- conflicted
+++ resolved
@@ -604,11 +604,7 @@
 /-- We say that a filter `l` has an antitone basis `s : ι → set α` bounded by `p : ι → Prop`,
 if `t ∈ l` if and only if `t` includes `s i` for some `i` such that `p i`,
 and `s` is decreasing and `p` is increasing, ie `i ≤ j → p i → p j`. -/
-<<<<<<< HEAD
-structure has_antimono_basis (l : filter α) (p : ι → Prop) (s : ι → set α)
-=======
 structure has_antitone_basis (l : filter α) (p : ι'' → Prop) (s : ι'' → set α)
->>>>>>> 65eef746
   extends has_basis l p s : Prop :=
 (decreasing : ∀ {i j}, p i → p j → i ≤ j → s j ⊆ s i)
 (mono : monotone p)
