--- conflicted
+++ resolved
@@ -19,11 +19,8 @@
   `f a ≤ f b`.
 * `antitone f`: A function between two types equipped with `≤` is antitone if `a ≤ b` implies
   `f b ≤ f a`.
-<<<<<<< HEAD
-=======
 * `monotone_on f s`: Same as `monotone f`, but for all `a, b ∈ s`.
 * `antitone_on f s`: Same as `antitone f`, but for all `a, b ∈ s`.
->>>>>>> 6354fe95
 * `strict_mono f` : A function between two types equipped with `<` is strictly monotone if
   `a < b` implies `f a < f b`.
 * `strict_anti f` : A function between two types equipped with `<` is strictly antitone if
@@ -136,148 +133,7 @@
   decidable_rel (f ⁻¹'o s) :=
 λ x y, H _ _
 
-<<<<<<< HEAD
-section monotone
-variables [preorder α] [preorder β] [preorder γ]
-
-/-- A function between preorders is monotone if `a ≤ b` implies `f a ≤ f b`. -/
-def monotone (f : α → β) : Prop := ∀ ⦃a b⦄, a ≤ b → f a ≤ f b
-
-/-- A function between preorders is antitone if `a ≤ b` implies `f b ≤ f a`. -/
-def antitone (f : α → β) : Prop := ∀ ⦃a b⦄, a ≤ b → f b ≤ f a
-
-theorem monotone_id : @monotone α α _ _ id := λ x y h, h
-
-theorem monotone_const {b : β} : monotone (λ (a : α), b) := λ x y h, le_refl b
-
-theorem antitone_const {b : β} : antitone (λ (a : α), b) := λ x y h, le_refl b
-
-protected theorem monotone.comp {g : β → γ} {f : α → β} (m_g : monotone g) (m_f : monotone f) :
-  monotone (g ∘ f) :=
-λ a b h, m_g (m_f h)
-
-lemma monotone.comp_antitone {g : β → γ} {f : α → β} (m_g : monotone g) (m_f : antitone f) :
-  antitone (g ∘ f) :=
-λ a b h, m_g (m_f h)
-
-protected theorem antitone.comp {g : β → γ} {f : α → β} (m_g : antitone g) (m_f : antitone f) :
-  monotone (g ∘ f) :=
-λ a b h, m_g (m_f h)
-
-theorem antitone.comp_monotone {g : β → γ} {f : α → β} (m_g : antitone g) (m_f : monotone f) :
-  antitone (g ∘ f) :=
-λ a b h, m_g (m_f h)
-
-protected theorem monotone.iterate {f : α → α} (hf : monotone f) (n : ℕ) : monotone (f^[n]) :=
-nat.rec_on n monotone_id (λ n ihn, ihn.comp hf)
-
-protected lemma monotone.apply_max {α β : Type*} [linear_order α] [linear_order β] {f : α → β}
-  (hf : monotone f) (a b : α) :
-  f (max a b) = max (f a) (f b) :=
-begin
-  cases le_total a b,
-  { rw [max_eq_right h, max_eq_right (hf h)] },
-  { rw [max_eq_left h, max_eq_left (hf h)] }
-end
-
-protected lemma antitone.apply_max {α β : Type*} [linear_order α] [linear_order β] {f : α → β}
-  (hf : antitone f) (a b : α) :
-  f (max a b) = min (f a) (f b) :=
-begin
-  cases le_total a b,
-  { rw [max_eq_right h, min_eq_right (hf h)] },
-  { rw [max_eq_left h, min_eq_left (hf h)] }
-end
-
-protected lemma monotone.apply_min {α β : Type*} [linear_order α] [linear_order β] {f : α → β}
-  (hf : monotone f) (a b : α) :
-  f (min a b) = min (f a) (f b) :=
-begin
-  cases le_total a b,
-  { rw [min_eq_left h, min_eq_left (hf h)] },
-  { rw [min_eq_right h, min_eq_right (hf h)] }
-end
-
-protected lemma antitone.apply_min {α β : Type*} [linear_order α] [linear_order β] {f : α → β}
-  (hf : antitone f) (a b : α) :
-  f (min a b) = max (f a) (f b) :=
-begin
-  cases le_total a b,
-  { rw [min_eq_left h, max_eq_left (hf h)] },
-  { rw [min_eq_right h, max_eq_right (hf h)] }
-end
-
-lemma monotone_nat_of_le_succ {f : ℕ → α} (hf : ∀ n, f n ≤ f (n + 1)) :
-  monotone f | n m h :=
-begin
-  induction h,
-  { refl },
-  { transitivity, assumption, exact hf _ }
-end
-
-lemma antitone_nat_of_succ_le {f : ℕ → α} (hf : ∀ n, f (n + 1) ≤ f n) :
-  antitone f | n m h :=
-begin
-  induction h,
-  { refl },
-  { transitivity, exact hf _, assumption }
-end
-
-lemma monotone.reflect_lt {α β} [linear_order α] [preorder β] {f : α → β} (hf : monotone f)
-  {x x' : α} (h : f x < f x') : x < x' :=
-lt_of_not_ge (λ h', h.not_le (hf h'))
-
-lemma antitone.reflect_lt {α β} [linear_order α] [preorder β] {f : α → β} (hf : antitone f)
-  {x x' : α} (h : f x < f x') : x' < x :=
-lt_of_not_ge (λ h', h.not_le (hf h'))
-
--- TODO@Yael: Generalize to succ orders
-/-- If `f` is a monotone function from `ℕ` to a preorder such that `x` lies between `f n` and
-  `f (n + 1)`, then `x` doesn't lie in the range of `f`. -/
-lemma monotone.ne_of_lt_of_lt_nat {α} [preorder α] {f : ℕ → α} (hf : monotone f) (n : ℕ) {x : α}
-  (h1 : f n < x) (h2 : x < f (n + 1)) (a : ℕ) :
-  f a ≠ x :=
-by { rintro rfl, exact (hf.reflect_lt h1).not_le (nat.le_of_lt_succ $ hf.reflect_lt h2) }
-
--- TODO@Yael: Generalize to succ orders
-/-- If `f` is an antitone function from `ℕ` to a preorder such that `x` lies between `f (n + 1)` and
-`f n`, then `x` doesn't lie in the range of `f`. -/
-lemma antitone.ne_of_lt_of_lt_nat {α} [preorder α] {f : ℕ → α} (hf : antitone f)
-  (n : ℕ) {x : α} (h1 : f (n + 1) < x) (h2 : x < f n) (a : ℕ) : f a ≠ x :=
-by { rintro rfl, exact (hf.reflect_lt h2).not_le (nat.le_of_lt_succ $ hf.reflect_lt h1) }
-
-/-- If `f` is a monotone function from `ℤ` to a preorder such that `x` lies between `f n` and
-  `f (n + 1)`, then `x` doesn't lie in the range of `f`. -/
-lemma monotone.ne_of_lt_of_lt_int {α} [preorder α] {f : ℤ → α} (hf : monotone f) (n : ℤ) {x : α}
-  (h1 : f n < x) (h2 : x < f (n + 1)) (a : ℤ) :
-  f a ≠ x :=
-by { rintro rfl, exact (hf.reflect_lt h1).not_le (int.le_of_lt_add_one $ hf.reflect_lt h2) }
-
-/-- If `f` is an antitone function from `ℤ` to a preorder such that `x` lies between `f (n + 1)` and
-`f n`, then `x` doesn't lie in the range of `f`. -/
-lemma antitone.ne_of_lt_of_lt_int {α} [preorder α] {f : ℤ → α} (hf : antitone f)
-  (n : ℤ) {x : α} (h1 : f (n + 1) < x) (h2 : x < f n) (a : ℤ) : f a ≠ x :=
-by { rintro rfl, exact (hf.reflect_lt h2).not_le (int.le_of_lt_add_one $ hf.reflect_lt h1) }
-
-end monotone
-
-/-- A function `f` is strictly monotone if `a < b` implies `f a < f b`. -/
-def strict_mono [has_lt α] [has_lt β] (f : α → β) : Prop :=
-∀ ⦃a b⦄, a < b → f a < f b
-
-/-- A function `f` is strictly antitone if `a < b` implies `f b < f a`. -/
-def strict_anti [has_lt α] [has_lt β] (f : α → β) : Prop :=
-∀ ⦃a b⦄, a < b → f b < f a
-
-lemma strict_mono_id [has_lt α] : strict_mono (id : α → α) := λ a b, id
-
-/-- A function `f` is strictly monotone increasing on `t` if `x < y` for `x,y ∈ t` implies
-`f x < f y`. -/
-def strict_mono_on [has_lt α] [has_lt β] (f : α → β) (t : set α) : Prop :=
-∀ ⦃x⦄ (hx : x ∈ t) ⦃y⦄ (hy : y ∈ t), x < y → f x < f y
-=======
 /-! ### Order dual -/
->>>>>>> 6354fe95
 
 /-- Type synonym to equip a type with the dual order: `≤` means `≥` and `<` means `>`. -/
 def order_dual (α : Type*) : Type* := α
@@ -544,26 +400,6 @@
 theorem antitone_app (f : β → α → γ) (b : β) (hf : antitone (λ a b, f b a)) : antitone (f b) :=
 λ a a' h, hf h b
 
-<<<<<<< HEAD
-
-lemma comp [has_lt α] [has_lt β] [has_lt γ] {g : β → γ} {f : α → β}
-  (hg : strict_mono g) (hf : strict_mono f) :
-  strict_mono (g ∘ f) :=
-λ a b h, hg (hf h)
-
-lemma comp_strict_anti [has_lt α] [has_lt β] [has_lt γ] {g : β → γ} {f : α → β}
-  (hg : strict_mono g) (hf : strict_anti f) :
-  strict_anti (g ∘ f) :=
-λ a b h, hg (hf h)
-
-protected theorem iterate [has_lt α] {f : α → α} (hf : strict_mono f) (n : ℕ) :
-  strict_mono (f^[n]) :=
-nat.rec_on n strict_mono_id (λ n ihn, ihn.comp hf)
-
-lemma id_le {φ : ℕ → ℕ} (h : strict_mono φ) : ∀ n, n ≤ φ n :=
-λ n, nat.rec_on n (nat.zero_le _)
-  (λ n hn, nat.succ_le_of_lt (hn.trans_lt $ h n.lt_succ_self))
-=======
 end preorder
 
 lemma function.monotone_eval {ι : Type u} {α : ι → Type v} [∀ i, preorder (α i)] (i : ι) :
@@ -571,7 +407,6 @@
 λ f g H, H i
 
 /-! #### Monotonicity hierarchy -/
->>>>>>> 6354fe95
 
 section preorder
 variables [preorder α]
@@ -628,83 +463,7 @@
 protected lemma strict_anti.antitone (hf : strict_anti f) : antitone f :=
 λ a b h, h.eq_or_lt.rec (by { rintro rfl, refl }) (le_of_lt ∘ (@hf _ _))
 
-<<<<<<< HEAD
-namespace strict_anti
-open ordering function
-
-protected lemma strict_anti_on [has_lt α] [has_lt β] {f : α → β} (hf : strict_anti f)
-  (s : set α) :
-  strict_anti_on f s :=
-λ x hx y hy hxy, hf hxy
-
-lemma comp [has_lt α] [has_lt β] [has_lt γ] {g : β → γ} {f : α → β}
-  (hg : strict_anti g) (hf : strict_anti f) :
-  strict_mono (g ∘ f) :=
-λ a b h, hg (hf h)
-
-lemma comp_strict_mono [has_lt α] [has_lt β] [has_lt γ] {g : β → γ} {f : α → β}
-  (hg : strict_anti g) (hf : strict_mono f) :
-  strict_anti (g ∘ f) :=
-λ a b h, hg (hf h)
-
-protected lemma ite' [preorder α] [has_lt β] {f g : α → β} (hf : strict_anti f) (hg : strict_anti g)
-  {p : α → Prop} [decidable_pred p] (hp : ∀ ⦃x y⦄, x < y → p y → p x)
-  (hfg : ∀ ⦃x y⦄, p x → ¬p y → x < y → g y < f x) :
-  strict_anti (λ x, if p x then f x else g x) :=
-begin
-  intros x y h,
-  by_cases hy : p y,
-  { have hx : p x := hp h hy,
-    simpa [hx, hy] using hf h },
-  by_cases hx : p x,
-  { simpa [hx, hy] using hfg hx hy h },
-  { simpa [hx, hy] using hg h }
-end
-
-protected lemma ite [preorder α] [preorder β] {f g : α → β} (hf : strict_anti f)
-  (hg : strict_anti g) {p : α → Prop} [decidable_pred p] (hp : ∀ ⦃x y⦄, x < y → p y → p x)
-  (hfg : ∀ x, g x ≤ f x) :
-  strict_anti (λ x, if p x then f x else g x) :=
-hf.ite' hg hp $ λ x y hx hy h, (hfg y).trans_lt (hf h)
-
-section
-variables [linear_order α] [preorder β] {f : α → β}
-
-lemma lt_iff_lt (H : strict_mono f) {a b} : f a < f b ↔ a < b :=
-(H.strict_mono_on set.univ).lt_iff_lt trivial trivial
-
-protected theorem compares (H : strict_mono f) {a b} {o} :
-  compares o (f a) (f b) ↔ compares o a b :=
-(H.strict_mono_on set.univ).compares trivial trivial
-
-lemma injective (H : strict_mono f) : injective f :=
-λ x y h, show compares eq x y, from H.compares.1 h
-
-lemma le_iff_le (H : strict_mono f) {a b} : f a ≤ f b ↔ a ≤ b :=
-(H.strict_mono_on set.univ).le_iff_le trivial trivial
-
-lemma top_preimage_top (H : strict_mono f) {a} (h_top : ∀ p, p ≤ f a) (x : α) : x ≤ a :=
-H.le_iff_le.mp (h_top (f x))
-
-lemma bot_preimage_bot (H : strict_mono f) {a} (h_bot : ∀ p, f a ≤ p) (x : α) : a ≤ x :=
-H.le_iff_le.mp (h_bot (f x))
-
-end
-
--- `preorder α` isn't strong enough: if the preorder on α is an equivalence relation,
--- then `strict_mono f` is vacuously true.
-lemma monotone [partial_order α] [preorder β] {f : α → β} (H : strict_mono f) : monotone f :=
-λ a b h, (lt_or_eq_of_le h).rec (le_of_lt ∘ (@H _ _)) (by rintro rfl; refl)
-
-end strict_anti
-
--- TODO@Yael: Generalize to succ orders
-lemma strict_mono_nat_of_lt_succ {β} [preorder β] {f : ℕ → β} (h : ∀ n, f n < f (n + 1)) :
-  strict_mono f :=
-by { intros n m hnm, induction hnm with m' hnm' ih, apply h, exact ih.trans (h _) }
-=======
 end partial_order
->>>>>>> 6354fe95
 
 /-! #### Miscellaneous monotonicity results -/
 
@@ -772,14 +531,7 @@
 
 end preorder
 
-<<<<<<< HEAD
-instance pi.preorder {ι : Type u} {α : ι → Type v} [∀ i, preorder (α i)] : preorder (Π i, α i) :=
-{ le       := λ x y, ∀ i, x i ≤ y i,
-  le_refl  := λ a i, le_refl (a i),
-  le_trans := λ a b c h₁ h₂ i, le_trans (h₁ i) (h₂ i) }
-=======
 /-! #### Monotonicity under composition -/
->>>>>>> 6354fe95
 
 section composition
 variables [preorder α] [preorder β] [preorder γ] {g : β → γ} {f : α → β} {s : set α}
@@ -819,22 +571,9 @@
   antitone_on (g ∘ f) s :=
 λ a ha b hb h, hg (hf ha hb h)
 
-<<<<<<< HEAD
-protected lemma monotone.order_dual_left {f : α → γ} (hf : monotone f) :
-  @antitone (order_dual α) γ _ _ f :=
-λ x y hxy, hf hxy
-
-protected lemma monotone.order_dual_right {f : α → γ} (hf : monotone f) :
-  @antitone α (order_dual γ) _ _ f :=
-λ x y hxy, hf hxy
-
-theorem monotone_lam {f : α → β → γ} (m : ∀ b, monotone (λ a, f a b)) : monotone f :=
-λ a a' h b, m b h
-=======
 protected lemma strict_mono.comp (hg : strict_mono g) (hf : strict_mono f) :
   strict_mono (g ∘ f) :=
 λ a b h, hg (hf h)
->>>>>>> 6354fe95
 
 lemma strict_mono.comp_strict_anti (hg : strict_mono g) (hf : strict_anti f) :
   strict_anti (g ∘ f) :=
@@ -844,34 +583,6 @@
   strict_mono (g ∘ f) :=
 λ a b h, hg (hf h)
 
-<<<<<<< HEAD
-section antitone
-variables [preorder α] [preorder γ]
-
-protected theorem antitone.order_dual {f : α → γ} (hf : antitone f) :
-  @antitone (order_dual α) (order_dual γ) _ _ f :=
-λ x y hxy, hf hxy
-
-protected lemma antitone.order_dual_left {f : α → γ} (hf : antitone f) :
-  @monotone (order_dual α) γ _ _ f :=
-λ x y hxy, hf hxy
-
-protected lemma antitone.order_dual_right {f : α → γ} (hf : antitone f) :
-  @monotone α (order_dual γ) _ _ f :=
-λ x y hxy, hf hxy
-
-theorem antitone_lam {f : α → β → γ} (m : ∀ b, antitone (λ a, f a b)) : antitone f :=
-λ a a' h b, m b h
-
-theorem antitone_app (f : β → α → γ) (b : β) (m : antitone (λ a b, f b a)) : antitone (f b) :=
-λ a a' h, m h b
-
-end antitone
-
-theorem strict_mono.order_dual [has_lt α] [has_lt β] {f : α → β} (hf : strict_mono f) :
-  @strict_mono (order_dual α) (order_dual β) _ _ f :=
-λ x y hxy, hf hxy
-=======
 lemma strict_anti.comp_strict_mono (hg : strict_anti g) (hf : strict_mono f) :
   strict_anti (g ∘ f) :=
 λ a b h, hg (hf h)
@@ -1078,7 +789,6 @@
 end preorder
 
 /-! ### Lifts of order instances -/
->>>>>>> 6354fe95
 
 lemma strict_mono.order_dual_left [has_lt α] [has_lt β] {f : α → β} (hf : strict_mono f) :
   @strict_anti (order_dual α) β _ _ f :=
