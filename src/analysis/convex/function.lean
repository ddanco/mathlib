--- conflicted
+++ resolved
@@ -601,20 +601,6 @@
 
 /-! ### Jensen's inequality -/
 
-<<<<<<< HEAD
-variables {i j : ι} {c : ℝ} {t : finset ι} {w : ι → ℝ} {p : ι → E}
-
-/-- Convex **Jensen's inequality**, `finset.linear_combination` version. -/
-lemma convex_on.map_linear_combination_le {f : E → ℝ} (hf : convex_on ℝ s f)
-  (h₀ : ∀ i ∈ t, 0 ≤ w i) (h₁ : ∑ i in t, w i = 1)
-  (hmem : ∀ i ∈ t, p i ∈ s) : f (t.linear_combination p w) ≤ t.linear_combination (f ∘ p) w :=
-begin
-  have hmem' : ∀ i ∈ t, (p i, (f ∘ p) i) ∈ {p : E × ℝ | p.1 ∈ s ∧ f p.1 ≤ p.2},
-    from λ i hi, ⟨hmem i hi, le_rfl⟩,
-  convert (hf.convex_epigraph.linear_combination_mem h₀ h₁ hmem').2;
-    simp only [linear_combination, function.comp, prod.smul_fst, prod.fst_sum,
-      prod.smul_snd, prod.snd_sum]
-=======
 section jensen
 variables [linear_ordered_field 𝕜] [add_comm_monoid E] [ordered_add_comm_monoid β] [module 𝕜 E]
   [module 𝕜 β] [ordered_smul 𝕜 β] {s : set E} {f : E → β} {t : finset ι} {w : ι → 𝕜} {p : ι → E}
@@ -629,7 +615,6 @@
   convert (hf.convex_epigraph.center_mass_mem h₀ h₁ hmem').2;
     simp only [center_mass, function.comp, prod.smul_fst, prod.fst_sum,
       prod.smul_snd, prod.snd_sum],
->>>>>>> f181d81f
 end
 
 /-- Concave **Jensen's inequality**, `finset.center_mass` version. -/
@@ -639,23 +624,6 @@
 @convex_on.map_center_mass_le 𝕜 E (order_dual β) _ _ _ _ _ _ _ _ _ _ _ _ hf h₀ h₁ hmem
 
 /-- Convex **Jensen's inequality**, `finset.sum` version. -/
-<<<<<<< HEAD
-lemma convex_on.map_sum_le {f : E → ℝ} (hf : convex_on ℝ s f)
-  (h₀ : ∀ i ∈ t, 0 ≤ w i) (h₁ : ∑ i in t, w i = 1)
-  (hmem : ∀ i ∈ t, p i ∈ s) : f (∑ i in t, w i • p i) ≤ ∑ i in t, w i * (f (p i)) :=
-by simpa only [linear_combination, h₁, inv_one, one_smul]
-  using hf.map_linear_combination_le h₀ h₁ hmem
-
-/-! ### Maximum principle -/
-
-/-- If a function `f` is convex on `s` takes value `y` at the center of mass of some points
-`p i ∈ s`, then for some `i` we have `y ≤ f (p i)`. -/
-lemma convex_on.exists_ge_of_linear_combination {f : E → ℝ} (h : convex_on ℝ s f)
-  (hw₀ : ∀ i ∈ t, 0 ≤ w i) (hw₁ : ∑ i in t, w i = 1) (hz : ∀ i ∈ t, p i ∈ s) :
-  ∃ i ∈ t, f (t.linear_combination p w) ≤ f (p i) :=
-begin
-  set y := t.linear_combination p w,
-=======
 lemma convex_on.map_sum_le (hf : convex_on 𝕜 s f) (h₀ : ∀ i ∈ t, 0 ≤ w i) (h₁ : ∑ i in t, w i = 1)
   (hmem : ∀ i ∈ t, p i ∈ s) :
   f (∑ i in t, w i • p i) ≤ ∑ i in t, w i • f (p i) :=
@@ -684,27 +652,16 @@
   ∃ i ∈ t, f (t.center_mass w p) ≤ f (p i) :=
 begin
   set y := t.center_mass w p,
->>>>>>> f181d81f
   suffices h : ∃ i ∈ t.filter (λ i, w i ≠ 0), w i • f y ≤ w i • (f ∘ p) i,
   { obtain ⟨i, hi, hfi⟩ := h,
     rw mem_filter at hi,
     exact ⟨i, hi.1, (smul_le_smul_iff_of_pos $ (hw₀ i hi.1).lt_of_ne hi.2.symm).1 hfi⟩ },
-<<<<<<< HEAD
-  refine exists_le_of_sum_le _ _,
-  { have := @zero_ne_one ℝ _ _,
-    rw [←hw₁, ←sum_filter_ne_zero] at this,
-    exact nonempty_of_sum_ne_zero this.symm },
-  { rw [←linear_combination, ←linear_combination, finset.linear_combination_filter_ne_zero,
-      finset.linear_combination_filter_ne_zero, linear_combination_const_left, hw₁, one_smul],
-    exact h.map_linear_combination_le hw₀ hw₁ hz }
-=======
   have hw' : (0 : 𝕜) < ∑ i in filter (λ i, w i ≠ 0) t, w i := by rwa sum_filter_ne_zero,
   refine exists_le_of_sum_le (nonempty_of_sum_ne_zero hw'.ne') _,
   rw [←sum_smul, ←smul_le_smul_iff_of_pos (inv_pos.2 hw'), inv_smul_smul' hw'.ne',
     ←finset.center_mass, finset.center_mass_filter_ne_zero],
   exact h.map_center_mass_le hw₀ hw₁ hp,
   apply_instance,
->>>>>>> f181d81f
 end
 
 /-- If a function `f` is concave on `s`, then the value it takes at some center of mass of points of
@@ -715,18 +672,6 @@
 @convex_on.exists_ge_of_center_mass 𝕜 E (order_dual β) _ _ _ _ _ _ _ _ _ _ _ _ h hw₀ hw₁ hp
 
 /-- Maximum principle for convex functions. If a function `f` is convex on the convex hull of `s`,
-<<<<<<< HEAD
-then `f` reaches a maximum on `convex_hull ℝ s` outside of `s`. -/
-lemma convex_on.exists_ge_of_mem_convex_hull {f : E → ℝ} (hf : convex_on ℝ (convex_hull ℝ s) f)
-  {x} (hx : x ∈ convex_hull ℝ s) : ∃ y ∈ s, f x ≤ f y :=
-begin
-  rw convex_hull_eq at hx,
-  obtain ⟨α, t, w, p, hw₀, hw₁, hp, rfl⟩ := hx,
-  rcases hf.exists_ge_of_linear_combination hw₀ hw₁
-    (λ i hi, subset_convex_hull ℝ s (hp i hi)) with ⟨i, hit, Hi⟩,
-  exact ⟨p i, hp i hit, Hi⟩
-end
-=======
 then the eventual maximum of `f` on `convex_hull 𝕜 s` lies in `s`. -/
 lemma convex_on.exists_ge_of_mem_convex_hull (hf : convex_on 𝕜 (convex_hull 𝕜 s) f) {x}
   (hx : x ∈ convex_hull 𝕜 s) : ∃ y ∈ s, f x ≤ f y :=
@@ -744,5 +689,4 @@
   (hx : x ∈ convex_hull 𝕜 s) : ∃ y ∈ s, f y ≤ f x :=
 @convex_on.exists_ge_of_mem_convex_hull 𝕜 E (order_dual β) _ _ _ _ _ _ _ _ hf _ hx
 
-end maximum_principle
->>>>>>> f181d81f
+end maximum_principle