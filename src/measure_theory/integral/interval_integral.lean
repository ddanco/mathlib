--- conflicted
+++ resolved
@@ -389,11 +389,7 @@
   exact (monotone_on.integrable_on_compact is_compact_interval hu).mono_set Ioc_subset_Icc_self,
 end
 
-<<<<<<< HEAD
-lemma interval_integrable_of_antitone_on {u : ι → E} {a b : ι}
-=======
 lemma antitone_on.interval_integrable {u : ι → E} {a b : ι}
->>>>>>> 812d6bbd
   (hu : ∀ ⦃x y⦄, x ∈ interval a b → y ∈ interval a b → x ≤ y → u y ≤ u x) :
   interval_integrable u μ a b :=
 @monotone_on.interval_integrable (order_dual E) _ ‹_› ι _ _ _ _ _ _ _ _ _ ‹_› ‹_› u a b hu
@@ -402,15 +398,8 @@
   interval_integrable u μ a b :=
 monotone_on.interval_integrable (λ x y _ _ hxy, hu hxy)
 
-<<<<<<< HEAD
-alias interval_integrable_of_monotone ← monotone.interval_integrable
-
-lemma interval_integrable_of_antitone {u : ι → E} {a b : ι}
-  (hu : antitone u) :
-=======
 lemma antitone.interval_integrable {u : ι → E} {a b : ι}
   (hu : ∀ ⦃x y⦄, x ≤ y → u y ≤ u x) :
->>>>>>> 812d6bbd
   interval_integrable u μ a b :=
 @monotone.interval_integrable (order_dual E) _ ‹_› ι _ _ _ _ _ _ _ _ _ ‹_› ‹_› u a b hu
 
