--- conflicted
+++ resolved
@@ -474,11 +474,7 @@
 lemma integral_of_ge (h : b ≤ a) : ∫ x in a..b, f x ∂μ = -∫ x in Ioc b a, f x ∂μ :=
 by simp only [integral_symm b, integral_of_le h]
 
-<<<<<<< HEAD
-lemma interval_integral_eq_integral_oc (f : α → E) (a b : α) (μ : measure α) :
-=======
 lemma interval_integral_eq_integral_interval_oc (f : α → E) (a b : α) (μ : measure α) :
->>>>>>> 0e1aafc0
   ∫ x in a..b, f x ∂μ = (if a ≤ b then 1 else -1 : ℝ) • ∫ x in Ι a b, f x ∂μ :=
 begin
   split_ifs with h,
@@ -488,11 +484,7 @@
 
 lemma integral_cases (f : α → E) (a b) :
   ∫ x in a..b, f x ∂μ ∈ ({∫ x in Ι a b, f x ∂μ, -∫ x in Ι a b, f x ∂μ} : set E) :=
-<<<<<<< HEAD
-by { rw interval_integral_eq_integral_oc, split_ifs; simp }
-=======
 by { rw interval_integral_eq_integral_interval_oc, split_ifs; simp }
->>>>>>> 0e1aafc0
 
 lemma integral_undef (h : ¬ interval_integrable f μ a b) :
   ∫ x in a..b, f x ∂μ = 0 :=
@@ -504,12 +496,8 @@
 lemma integral_non_ae_measurable
   (hf : ¬ ae_measurable f (μ.restrict (Ι a b))) :
   ∫ x in a..b, f x ∂μ = 0 :=
-<<<<<<< HEAD
-by rw [interval_integral_eq_integral_oc, integral_non_ae_measurable hf, smul_zero]
-=======
 by rw [interval_integral_eq_integral_interval_oc, integral_non_ae_measurable hf, smul_zero]
 
->>>>>>> 0e1aafc0
 
 lemma integral_non_ae_measurable_of_le (h : a ≤ b)
   (hf : ¬ ae_measurable f (μ.restrict (Ioc a b))) :
