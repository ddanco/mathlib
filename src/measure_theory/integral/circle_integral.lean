--- conflicted
+++ resolved
@@ -311,8 +311,6 @@
   norm_integral_le_of_norm_le_const' $ by rwa this
 ... = 2 * π * R * C : by rw this
 
-<<<<<<< HEAD
-=======
 lemma norm_two_pi_I_inv_smul_integral_le_of_norm_le_const {f : ℂ → E} {c : ℂ} {R C : ℝ} (hR : 0 ≤ R)
   (hf : ∀ z ∈ sphere c R, ∥f z∥ ≤ C) :
   ∥(2 * π * I : ℂ)⁻¹ • ∮ z in C(c, R), f z∥ ≤ R * C :=
@@ -325,7 +323,6 @@
 /-- If `f` is continuous on the circle `|z - c| = R`, `R > 0`, the `∥f z∥` is less than or equal to
 `C : ℝ` on this circle, and this norm is strictly less than `C` at some point `z` of the circle,
 then `∥∮ z in C(c, R), f z∥ < 2 * π * R * C`. -/
->>>>>>> c8dc250b
 lemma norm_integral_lt_of_norm_le_const_of_lt {f : ℂ → E} {c : ℂ} {R C : ℝ} (hR : 0 < R)
   (hc : continuous_on f (sphere c R)) (hf : ∀ z ∈ sphere c R, ∥f z∥ ≤ C)
   (hlt : ∃ z ∈ sphere c R, ∥f z∥ < C) :
@@ -349,18 +346,6 @@
   ... = 2 * π * R * C : by simp [mul_assoc]
 end
 
-<<<<<<< HEAD
-lemma norm_two_pi_I_inv_smul_integral_le_of_norm_le_const {f : ℂ → E} {c : ℂ} {R C : ℝ} (hR : 0 ≤ R)
-  (hf : ∀ z ∈ sphere c R, ∥f z∥ ≤ C) :
-  ∥(2 * π * I : ℂ)⁻¹ • ∮ z in C(c, R), f z∥ ≤ R * C :=
-begin
-  have : ∥(2 * π * I : ℂ)⁻¹∥ = (2 * π)⁻¹, by simp [real.pi_pos.le],
-  rw [norm_smul, this, ← div_eq_inv_mul, div_le_iff real.two_pi_pos, mul_comm (R * C), ← mul_assoc],
-  exact norm_integral_le_of_norm_le_const hR hf
-end
-
-=======
->>>>>>> c8dc250b
 @[simp] lemma integral_smul {𝕜 : Type*} [is_R_or_C 𝕜] [normed_space 𝕜 E] [smul_comm_class 𝕜 ℂ E]
   (a : 𝕜) (f : ℂ → E) (c : ℂ) (R : ℝ) :
   ∮ z in C(c, R), a • f z = a • ∮ z in C(c, R), f z :=
