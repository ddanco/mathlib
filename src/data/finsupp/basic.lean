/-
Copyright (c) 2017 Johannes Hölzl. All rights reserved.
Released under Apache 2.0 license as described in the file LICENSE.
Authors: Johannes Hölzl, Scott Morrison
-/
import data.finset.preimage
import algebra.indicator_function
import algebra.group_action_hom

/-!
# Type of functions with finite support

For any type `α` and a type `M` with zero, we define the type `finsupp α M` (notation: `α →₀ M`)
of finitely supported functions from `α` to `M`, i.e. the functions which are zero everywhere
on `α` except on a finite set.

Functions with finite support are used (at least) in the following parts of the library:

* `monoid_algebra R M` and `add_monoid_algebra R M` are defined as `M →₀ R`;

* polynomials and multivariate polynomials are defined as `add_monoid_algebra`s, hence they use
  `finsupp` under the hood;

* the linear combination of a family of vectors `v i` with coefficients `f i` (as used, e.g., to
  define linearly independent family `linear_independent`) is defined as a map
  `finsupp.total : (ι → M) → (ι →₀ R) →ₗ[R] M`.

Some other constructions are naturally equivalent to `α →₀ M` with some `α` and `M` but are defined
in a different way in the library:

* `multiset α ≃+ α →₀ ℕ`;
* `free_abelian_group α ≃+ α →₀ ℤ`.

Most of the theory assumes that the range is a commutative additive monoid. This gives us the big
sum operator as a powerful way to construct `finsupp` elements.

Many constructions based on `α →₀ M` use `semireducible` type tags to avoid reusing unwanted type
instances. E.g., `monoid_algebra`, `add_monoid_algebra`, and types based on these two have
non-pointwise multiplication.

## Notations

This file adds `α →₀ M` as a global notation for `finsupp α M`. We also use the following convention
for `Type*` variables in this file

* `α`, `β`, `γ`: types with no additional structure that appear as the first argument to `finsupp`
  somewhere in the statement;

* `ι` : an auxiliary index type;

* `M`, `M'`, `N`, `P`: types with `has_zero` or `(add_)(comm_)monoid` structure; `M` is also used
  for a (semi)module over a (semi)ring.

* `G`, `H`: groups (commutative or not, multiplicative or additive);

* `R`, `S`: (semi)rings.

## TODO

* This file is currently ~2K lines long, so possibly it should be splitted into smaller chunks;

* Add the list of definitions and important lemmas to the module docstring.

## Implementation notes

This file is a `noncomputable theory` and uses classical logic throughout.

## Notation

This file defines `α →₀ β` as notation for `finsupp α β`.

-/

noncomputable theory
open_locale classical big_operators

open finset

variables {α β γ ι M M' N P G H R S : Type*}

/-- `finsupp α M`, denoted `α →₀ M`, is the type of functions `f : α → M` such that
  `f x = 0` for all but finitely many `x`. -/
structure finsupp (α : Type*) (M : Type*) [has_zero M] :=
(support            : finset α)
(to_fun             : α → M)
(mem_support_to_fun : ∀a, a ∈ support ↔ to_fun a ≠ 0)

infixr ` →₀ `:25 := finsupp

namespace finsupp

/-! ### Basic declarations about `finsupp` -/

section basic
variable [has_zero M]

instance : has_coe_to_fun (α →₀ M) (λ _, α → M) := ⟨to_fun⟩

@[simp] lemma coe_mk (f : α → M) (s : finset α) (h : ∀ a, a ∈ s ↔ f a ≠ 0) :
  ⇑(⟨s, f, h⟩ : α →₀ M) = f := rfl

instance : has_zero (α →₀ M) := ⟨⟨∅, 0, λ _, ⟨false.elim, λ H, H rfl⟩⟩⟩

@[simp] lemma coe_zero : ⇑(0 : α →₀ M) = 0 := rfl
lemma zero_apply {a : α} : (0 : α →₀ M) a = 0 := rfl
@[simp] lemma support_zero : (0 : α →₀ M).support = ∅ := rfl

instance : inhabited (α →₀ M) := ⟨0⟩

@[simp] lemma mem_support_iff {f : α →₀ M} : ∀{a:α}, a ∈ f.support ↔ f a ≠ 0 :=
f.mem_support_to_fun

@[simp, norm_cast] lemma fun_support_eq (f : α →₀ M) : function.support f = f.support :=
set.ext $ λ x, mem_support_iff.symm

lemma not_mem_support_iff {f : α →₀ M} {a} : a ∉ f.support ↔ f a = 0 :=
not_iff_comm.1 mem_support_iff.symm

lemma coe_fn_injective : @function.injective (α →₀ M) (α → M) coe_fn
| ⟨s, f, hf⟩ ⟨t, g, hg⟩ h :=
  begin
    change f = g at h, subst h,
    have : s = t, { ext a, exact (hf a).trans (hg a).symm },
    subst this
  end

@[simp, norm_cast] lemma coe_fn_inj {f g : α →₀ M} : (f : α → M) = g ↔ f = g :=
coe_fn_injective.eq_iff

@[simp, norm_cast] lemma coe_eq_zero {f : α →₀ M} : (f : α → M) = 0 ↔ f = 0 :=
by rw [← coe_zero, coe_fn_inj]

@[ext] lemma ext {f g : α →₀ M} (h : ∀a, f a = g a) : f = g := coe_fn_injective (funext h)

lemma ext_iff {f g : α →₀ M} : f = g ↔ (∀a:α, f a = g a) :=
⟨by rintros rfl a; refl, ext⟩

lemma ext_iff' {f g : α →₀ M} : f = g ↔ f.support = g.support ∧ ∀ x ∈ f.support, f x = g x :=
⟨λ h, h ▸ ⟨rfl, λ _ _, rfl⟩, λ ⟨h₁, h₂⟩, ext $ λ a,
  if h : a ∈ f.support then h₂ a h else
    have hf : f a = 0, from not_mem_support_iff.1 h,
    have hg : g a = 0, by rwa [h₁, not_mem_support_iff] at h,
    by rw [hf, hg]⟩

lemma congr_fun {f g : α →₀ M} (h : f = g) (a : α) : f a = g a :=
congr_fun (congr_arg finsupp.to_fun h) a

@[simp] lemma support_eq_empty {f : α →₀ M} : f.support = ∅ ↔ f = 0 :=
by exact_mod_cast @function.support_eq_empty_iff _ _ _ f

lemma support_nonempty_iff {f : α →₀ M} : f.support.nonempty ↔ f ≠ 0 :=
by simp only [finsupp.support_eq_empty, finset.nonempty_iff_ne_empty, ne.def]

lemma nonzero_iff_exists {f : α →₀ M} : f ≠ 0 ↔ ∃ a : α, f a ≠ 0 :=
by simp [← finsupp.support_eq_empty, finset.eq_empty_iff_forall_not_mem]

lemma card_support_eq_zero {f : α →₀ M} : card f.support = 0 ↔ f = 0 :=
by simp

instance [decidable_eq α] [decidable_eq M] : decidable_eq (α →₀ M) :=
assume f g, decidable_of_iff (f.support = g.support ∧ (∀a∈f.support, f a = g a)) ext_iff'.symm

lemma finite_support (f : α →₀ M) : set.finite (function.support f) :=
f.fun_support_eq.symm ▸ f.support.finite_to_set

lemma support_subset_iff {s : set α} {f : α →₀ M} :
  ↑f.support ⊆ s ↔ (∀a∉s, f a = 0) :=
by simp only [set.subset_def, mem_coe, mem_support_iff];
   exact forall_congr (assume a, not_imp_comm)

/-- Given `fintype α`, `equiv_fun_on_fintype` is the `equiv` between `α →₀ β` and `α → β`.
  (All functions on a finite type are finitely supported.) -/
@[simps] def equiv_fun_on_fintype [fintype α] : (α →₀ M) ≃ (α → M) :=
⟨λf a, f a, λf, mk (finset.univ.filter $ λa, f a ≠ 0) f (by simp only [true_and, finset.mem_univ,
  iff_self, finset.mem_filter, finset.filter_congr_decidable, forall_true_iff]),
  begin intro f, ext a, refl end,
  begin intro f, ext a, refl end⟩

@[simp] lemma equiv_fun_on_fintype_symm_coe {α} [fintype α] (f : α →₀ M) :
  equiv_fun_on_fintype.symm f = f :=
by { ext, simp [equiv_fun_on_fintype], }

end basic

/-! ### Declarations about `single` -/

section single
variables [has_zero M] {a a' : α} {b : M}

/-- `single a b` is the finitely supported function which has
  value `b` at `a` and zero otherwise. -/
def single (a : α) (b : M) : α →₀ M :=
⟨if b = 0 then ∅ else {a}, λ a', if a = a' then b else 0, λ a', begin
  by_cases hb : b = 0; by_cases a = a';
    simp only [hb, h, if_pos, if_false, mem_singleton],
  { exact ⟨false.elim, λ H, H rfl⟩ },
  { exact ⟨false.elim, λ H, H rfl⟩ },
  { exact ⟨λ _, hb, λ _, rfl⟩ },
  { exact ⟨λ H _, h H.symm, λ H, (H rfl).elim⟩ }
end⟩

lemma single_apply [decidable (a = a')] : single a b a' = if a = a' then b else 0 :=
by convert rfl

lemma single_eq_indicator : ⇑(single a b) = set.indicator {a} (λ _, b) :=
by { ext, simp [single_apply, set.indicator, @eq_comm _ a] }

@[simp] lemma single_eq_same : (single a b : α →₀ M) a = b :=
if_pos rfl

@[simp] lemma single_eq_of_ne (h : a ≠ a') : (single a b : α →₀ M) a' = 0 :=
if_neg h

lemma single_eq_update : ⇑(single a b) = function.update 0 a b :=
by rw [single_eq_indicator, ← set.piecewise_eq_indicator, set.piecewise_singleton]

lemma single_eq_pi_single : ⇑(single a b) = pi.single a b :=
single_eq_update

@[simp] lemma single_zero : (single a 0 : α →₀ M) = 0 :=
coe_fn_injective $ by simpa only [single_eq_update, coe_zero]
  using function.update_eq_self a (0 : α → M)

lemma single_of_single_apply (a a' : α) (b : M) :
  single a ((single a' b) a) = single a' (single a' b) a :=
begin
  rw [single_apply, single_apply],
  ext,
  split_ifs,
  { rw h, },
  { rw [zero_apply, single_apply, if_t_t], },
end

lemma support_single_ne_zero (hb : b ≠ 0) : (single a b).support = {a} :=
if_neg hb

lemma support_single_subset : (single a b).support ⊆ {a} :=
show ite _ _ _ ⊆ _, by split_ifs; [exact empty_subset _, exact subset.refl _]

lemma single_apply_mem (x) : single a b x ∈ ({0, b} : set M) :=
by rcases em (a = x) with (rfl|hx); [simp, simp [single_eq_of_ne hx]]

lemma range_single_subset : set.range (single a b) ⊆ {0, b} :=
set.range_subset_iff.2 single_apply_mem

/-- `finsupp.single a b` is injective in `b`. For the statement that it is injective in `a`, see
`finsupp.single_left_injective` -/
lemma single_injective (a : α) : function.injective (single a : M → α →₀ M) :=
assume b₁ b₂ eq,
have (single a b₁ : α →₀ M) a = (single a b₂ : α →₀ M) a, by rw eq,
by rwa [single_eq_same, single_eq_same] at this

lemma single_apply_eq_zero {a x : α} {b : M} : single a b x = 0 ↔ (x = a → b = 0) :=
by simp [single_eq_indicator]

lemma mem_support_single (a a' : α) (b : M) :
  a ∈ (single a' b).support ↔ a = a' ∧ b ≠ 0 :=
by simp [single_apply_eq_zero, not_or_distrib]

lemma eq_single_iff {f : α →₀ M} {a b} : f = single a b ↔ f.support ⊆ {a} ∧ f a = b :=
begin
  refine ⟨λ h, h.symm ▸ ⟨support_single_subset, single_eq_same⟩, _⟩,
  rintro ⟨h, rfl⟩,
  ext x,
  by_cases hx : a = x; simp only [hx, single_eq_same, single_eq_of_ne, ne.def, not_false_iff],
  exact not_mem_support_iff.1 (mt (λ hx, (mem_singleton.1 (h hx)).symm) hx)
end

lemma single_eq_single_iff (a₁ a₂ : α) (b₁ b₂ : M) :
  single a₁ b₁ = single a₂ b₂ ↔ ((a₁ = a₂ ∧ b₁ = b₂) ∨ (b₁ = 0 ∧ b₂ = 0)) :=
begin
  split,
  { assume eq,
    by_cases a₁ = a₂,
    { refine or.inl ⟨h, _⟩,
      rwa [h, (single_injective a₂).eq_iff] at eq },
    { rw [ext_iff] at eq,
      have h₁ := eq a₁,
      have h₂ := eq a₂,
      simp only [single_eq_same, single_eq_of_ne h, single_eq_of_ne (ne.symm h)] at h₁ h₂,
      exact or.inr ⟨h₁, h₂.symm⟩ } },
  { rintros (⟨rfl, rfl⟩ | ⟨rfl, rfl⟩),
    { refl },
    { rw [single_zero, single_zero] } }
end

/-- `finsupp.single a b` is injective in `a`. For the statement that it is injective in `b`, see
`finsupp.single_injective` -/
lemma single_left_injective (h : b ≠ 0) : function.injective (λ a : α, single a b) :=
λ a a' H, (((single_eq_single_iff _ _ _ _).mp H).resolve_right $ λ hb, h hb.1).left

lemma single_left_inj (h : b ≠ 0) : single a b = single a' b ↔ a = a' :=
(single_left_injective h).eq_iff

lemma support_single_ne_bot (i : α) (h : b ≠ 0) :
  (single i b).support ≠ ⊥ :=
begin
  have : i ∈ (single i b).support := by simpa using h,
  intro H,
  simpa [H]
end

lemma support_single_disjoint {b' : M} (hb : b ≠ 0) (hb' : b' ≠ 0) {i j : α} :
  disjoint (single i b).support (single j b').support ↔ i ≠ j :=
by rw [support_single_ne_zero hb, support_single_ne_zero hb', disjoint_singleton]

@[simp] lemma single_eq_zero : single a b = 0 ↔ b = 0 :=
by simp [ext_iff, single_eq_indicator]

lemma single_swap (a₁ a₂ : α) (b : M) : single a₁ b a₂ = single a₂ b a₁ :=
by simp only [single_apply]; ac_refl

instance [nonempty α] [nontrivial M] : nontrivial (α →₀ M) :=
begin
  inhabit α,
  rcases exists_ne (0 : M) with ⟨x, hx⟩,
  exact nontrivial_of_ne (single (default α) x) 0 (mt single_eq_zero.1 hx)
end

lemma unique_single [unique α] (x : α →₀ M) : x = single (default α) (x (default α)) :=
ext $ unique.forall_iff.2 single_eq_same.symm

lemma unique_ext [unique α] {f g : α →₀ M} (h : f (default α) = g (default α)) : f = g :=
ext $ λ a, by rwa [unique.eq_default a]

lemma unique_ext_iff [unique α] {f g : α →₀ M} : f = g ↔  f (default α) = g (default α) :=
⟨λ h, h ▸ rfl, unique_ext⟩

@[simp] lemma unique_single_eq_iff [unique α] {b' : M} :
  single a b = single a' b' ↔ b = b' :=
by rw [unique_ext_iff, unique.eq_default a, unique.eq_default a', single_eq_same, single_eq_same]

lemma support_eq_singleton {f : α →₀ M} {a : α} :
  f.support = {a} ↔ f a ≠ 0 ∧ f = single a (f a) :=
⟨λ h, ⟨mem_support_iff.1 $ h.symm ▸ finset.mem_singleton_self a,
  eq_single_iff.2 ⟨subset_of_eq h, rfl⟩⟩, λ h, h.2.symm ▸ support_single_ne_zero h.1⟩

lemma support_eq_singleton' {f : α →₀ M} {a : α} :
  f.support = {a} ↔ ∃ b ≠ 0, f = single a b :=
⟨λ h, let h := support_eq_singleton.1 h in ⟨_, h.1, h.2⟩,
  λ ⟨b, hb, hf⟩, hf.symm ▸ support_single_ne_zero hb⟩

lemma card_support_eq_one {f : α →₀ M} : card f.support = 1 ↔ ∃ a, f a ≠ 0 ∧ f = single a (f a) :=
by simp only [card_eq_one, support_eq_singleton]

lemma card_support_eq_one' {f : α →₀ M} : card f.support = 1 ↔ ∃ a (b ≠ 0), f = single a b :=
by simp only [card_eq_one, support_eq_singleton']

lemma support_subset_singleton {f : α →₀ M} {a : α} :
  f.support ⊆ {a} ↔ f = single a (f a) :=
⟨λ h, eq_single_iff.mpr ⟨h, rfl⟩, λ h, (eq_single_iff.mp h).left⟩

lemma support_subset_singleton' {f : α →₀ M} {a : α} :
  f.support ⊆ {a} ↔ ∃ b, f = single a b :=
⟨λ h, ⟨f a, support_subset_singleton.mp h⟩,
  λ ⟨b, hb⟩, by rw [hb, support_subset_singleton, single_eq_same]⟩

lemma card_support_le_one [nonempty α] {f : α →₀ M} :
  card f.support ≤ 1 ↔ ∃ a, f = single a (f a) :=
by simp only [card_le_one_iff_subset_singleton, support_subset_singleton]

lemma card_support_le_one' [nonempty α] {f : α →₀ M} :
  card f.support ≤ 1 ↔ ∃ a b, f = single a b :=
by simp only [card_le_one_iff_subset_singleton, support_subset_singleton']

@[simp] lemma equiv_fun_on_fintype_single [fintype α] (x : α) (m : M) :
  (@finsupp.equiv_fun_on_fintype α M _ _) (finsupp.single x m) = pi.single x m :=
by { ext, simp [finsupp.single_eq_pi_single, finsupp.equiv_fun_on_fintype], }

@[simp] lemma equiv_fun_on_fintype_symm_single [fintype α] (x : α) (m : M) :
  (@finsupp.equiv_fun_on_fintype α M _ _).symm (pi.single x m) = finsupp.single x m :=
by { ext, simp [finsupp.single_eq_pi_single, finsupp.equiv_fun_on_fintype], }

end single

/-! ### Declarations about `update` -/

section update

variables [has_zero M] (f : α →₀ M) (a : α) (b : M) (i : α)

/-- Replace the value of a `α →₀ M` at a given point `a : α` by a given value `b : M`.
If `b = 0`, this amounts to removing `a` from the `finsupp.support`.
Otherwise, if `a` was not in the `finsupp.support`, it is added to it.

This is the finitely-supported version of `function.update`. -/
def update : α →₀ M :=
⟨if b = 0 then f.support.erase a else insert a f.support,
  function.update f a b,
  λ i, begin
    simp only [function.update_apply, ne.def],
    split_ifs with hb ha ha hb;
    simp [ha, hb]
  end⟩

@[simp] lemma coe_update : (f.update a b : α → M) = function.update f a b := rfl
@[simp] lemma update_self : f.update a (f a) = f :=
by { ext, simp }

lemma support_update : support (f.update a b) =
  if b = 0 then f.support.erase a else insert a f.support := rfl

@[simp] lemma support_update_zero : support (f.update a 0) = f.support.erase a := if_pos rfl

variables {b}

lemma support_update_ne_zero (h : b ≠ 0) : support (f.update a b) = insert a f.support := if_neg h

end update

/-! ### Declarations about `on_finset` -/

section on_finset
variables [has_zero M]

/-- `on_finset s f hf` is the finsupp function representing `f` restricted to the finset `s`.
  The function needs to be `0` outside of `s`. Use this when the set needs to be filtered anyways,
  otherwise a better set representation is often available. -/
def on_finset (s : finset α) (f : α → M) (hf : ∀a, f a ≠ 0 → a ∈ s) : α →₀ M :=
⟨s.filter (λa, f a ≠ 0), f, by simpa⟩

@[simp] lemma on_finset_apply {s : finset α} {f : α → M} {hf a} :
  (on_finset s f hf : α →₀ M) a = f a :=
rfl

@[simp] lemma support_on_finset_subset {s : finset α} {f : α → M} {hf} :
  (on_finset s f hf).support ⊆ s :=
filter_subset _ _

@[simp] lemma mem_support_on_finset
  {s : finset α} {f : α → M} (hf : ∀ (a : α), f a ≠ 0 → a ∈ s) {a : α} :
  a ∈ (finsupp.on_finset s f hf).support ↔ f a ≠ 0 :=
by rw [finsupp.mem_support_iff, finsupp.on_finset_apply]

lemma support_on_finset
  {s : finset α} {f : α → M} (hf : ∀ (a : α), f a ≠ 0 → a ∈ s) :
  (finsupp.on_finset s f hf).support = s.filter (λ a, f a ≠ 0) :=
rfl

end on_finset

section of_support_finite

variables [has_zero M]

/-- The natural `finsupp` induced by the function `f` given that it has finite support. -/
noncomputable def of_support_finite
  (f : α → M) (hf : (function.support f).finite) : α →₀ M :=
{ support := hf.to_finset,
  to_fun := f,
  mem_support_to_fun := λ _, hf.mem_to_finset }

lemma of_support_finite_coe {f : α → M} {hf : (function.support f).finite} :
  (of_support_finite f hf : α → M) = f := rfl

instance : can_lift (α → M) (α →₀ M) :=
{ coe := coe_fn,
  cond := λ f, (function.support f).finite,
  prf := λ f hf, ⟨of_support_finite f hf, rfl⟩ }

end of_support_finite

/-! ### Declarations about `map_range` -/

section map_range
variables [has_zero M] [has_zero N] [has_zero P]

/-- The composition of `f : M → N` and `g : α →₀ M` is
`map_range f hf g : α →₀ N`, well-defined when `f 0 = 0`.

This preserves the structure on `f`, and exists in various bundled forms for when `f` is itself
bundled:

* `finsupp.map_range.equiv`
* `finsupp.map_range.zero_hom`
* `finsupp.map_range.add_monoid_hom`
* `finsupp.map_range.add_equiv`
* `finsupp.map_range.linear_map`
* `finsupp.map_range.linear_equiv`
-/
def map_range (f : M → N) (hf : f 0 = 0) (g : α →₀ M) : α →₀ N :=
on_finset g.support (f ∘ g) $
  assume a, by rw [mem_support_iff, not_imp_not]; exact λ H, (congr_arg f H).trans hf

@[simp] lemma map_range_apply {f : M → N} {hf : f 0 = 0} {g : α →₀ M} {a : α} :
  map_range f hf g a = f (g a) :=
rfl

@[simp] lemma map_range_zero {f : M → N} {hf : f 0 = 0} : map_range f hf (0 : α →₀ M) = 0 :=
ext $ λ a, by simp only [hf, zero_apply, map_range_apply]

@[simp] lemma map_range_id (g : α →₀ M) : map_range id rfl g = g :=
ext $ λ _, rfl

lemma map_range_comp
  (f : N → P) (hf : f 0 = 0) (f₂ : M → N) (hf₂ : f₂ 0 = 0) (h : (f ∘ f₂) 0 = 0) (g : α →₀ M) :
  map_range (f ∘ f₂) h g = map_range f hf (map_range f₂ hf₂ g) :=
ext $ λ _, rfl

lemma support_map_range {f : M → N} {hf : f 0 = 0} {g : α →₀ M} :
  (map_range f hf g).support ⊆ g.support :=
support_on_finset_subset

@[simp] lemma map_range_single {f : M → N} {hf : f 0 = 0} {a : α} {b : M} :
  map_range f hf (single a b) = single a (f b) :=
ext $ λ a', show f (ite _ _ _) = ite _ _ _, by split_ifs; [refl, exact hf]

end map_range

/-! ### Declarations about `emb_domain` -/

section emb_domain
variables [has_zero M] [has_zero N]

/-- Given `f : α ↪ β` and `v : α →₀ M`, `emb_domain f v : β →₀ M`
is the finitely supported function whose value at `f a : β` is `v a`.
For a `b : β` outside the range of `f`, it is zero. -/
def emb_domain (f : α ↪ β) (v : α →₀ M) : β →₀ M :=
begin
  refine ⟨v.support.map f, λa₂,
    if h : a₂ ∈ v.support.map f then v (v.support.choose (λa₁, f a₁ = a₂) _) else 0, _⟩,
  { rcases finset.mem_map.1 h with ⟨a, ha, rfl⟩,
    exact exists_unique.intro a ⟨ha, rfl⟩ (assume b ⟨_, hb⟩, f.injective hb) },
  { assume a₂,
    split_ifs,
    { simp only [h, true_iff, ne.def],
      rw [← not_mem_support_iff, not_not],
      apply finset.choose_mem },
    { simp only [h, ne.def, ne_self_iff_false] } }
end

@[simp] lemma support_emb_domain (f : α ↪ β) (v : α →₀ M) :
  (emb_domain f v).support = v.support.map f :=
rfl

@[simp] lemma emb_domain_zero (f : α ↪ β) : (emb_domain f 0 : β →₀ M) = 0 :=
rfl

@[simp] lemma emb_domain_apply (f : α ↪ β) (v : α →₀ M) (a : α) :
  emb_domain f v (f a) = v a :=
begin
  change dite _ _ _ = _,
  split_ifs; rw [finset.mem_map' f] at h,
  { refine congr_arg (v : α → M) (f.inj' _),
    exact finset.choose_property (λa₁, f a₁ = f a) _ _ },
  { exact (not_mem_support_iff.1 h).symm }
end

lemma emb_domain_notin_range (f : α ↪ β) (v : α →₀ M) (a : β) (h : a ∉ set.range f) :
  emb_domain f v a = 0 :=
begin
  refine dif_neg (mt (assume h, _) h),
  rcases finset.mem_map.1 h with ⟨a, h, rfl⟩,
  exact set.mem_range_self a
end

lemma emb_domain_injective (f : α ↪ β) :
  function.injective (emb_domain f : (α →₀ M) → (β →₀ M)) :=
λ l₁ l₂ h, ext $ λ a, by simpa only [emb_domain_apply] using ext_iff.1 h (f a)

@[simp] lemma emb_domain_inj {f : α ↪ β} {l₁ l₂ : α →₀ M} :
  emb_domain f l₁ = emb_domain f l₂ ↔ l₁ = l₂ :=
(emb_domain_injective f).eq_iff

@[simp] lemma emb_domain_eq_zero {f : α ↪ β} {l : α →₀ M} :
  emb_domain f l = 0 ↔ l = 0 :=
(emb_domain_injective f).eq_iff' $ emb_domain_zero f

lemma emb_domain_map_range
  (f : α ↪ β) (g : M → N) (p : α →₀ M) (hg : g 0 = 0) :
  emb_domain f (map_range g hg p) = map_range g hg (emb_domain f p) :=
begin
  ext a,
  by_cases a ∈ set.range f,
  { rcases h with ⟨a', rfl⟩,
    rw [map_range_apply, emb_domain_apply, emb_domain_apply, map_range_apply] },
  { rw [map_range_apply, emb_domain_notin_range, emb_domain_notin_range, ← hg]; assumption }
end

lemma single_of_emb_domain_single
  (l : α →₀ M) (f : α ↪ β) (a : β) (b : M) (hb : b ≠ 0)
  (h : l.emb_domain f = single a b) :
  ∃ x, l = single x b ∧ f x = a :=
begin
  have h_map_support : finset.map f (l.support) = {a},
    by rw [←support_emb_domain, h, support_single_ne_zero hb]; refl,
  have ha : a ∈ finset.map f (l.support),
    by simp only [h_map_support, finset.mem_singleton],
  rcases finset.mem_map.1 ha with ⟨c, hc₁, hc₂⟩,
  use c,
  split,
  { ext d,
    rw [← emb_domain_apply f l, h],
    by_cases h_cases : c = d,
    { simp only [eq.symm h_cases, hc₂, single_eq_same] },
    { rw [single_apply, single_apply, if_neg, if_neg h_cases],
      by_contra hfd,
      exact h_cases (f.injective (hc₂.trans hfd)) } },
  { exact hc₂ }
end

@[simp] lemma emb_domain_single (f : α ↪ β) (a : α) (m : M) :
  emb_domain f (single a m) = single (f a) m :=
begin
  ext b,
  by_cases h : b ∈ set.range f,
  { rcases h with ⟨a', rfl⟩,
    simp [single_apply], },
  { simp only [emb_domain_notin_range, h, single_apply, not_false_iff],
    rw if_neg,
    rintro rfl,
    simpa using h, },
end

end emb_domain

/-! ### Declarations about `zip_with` -/

section zip_with
variables [has_zero M] [has_zero N] [has_zero P]

/-- `zip_with f hf g₁ g₂` is the finitely supported function satisfying
  `zip_with f hf g₁ g₂ a = f (g₁ a) (g₂ a)`, and it is well-defined when `f 0 0 = 0`. -/
def zip_with (f : M → N → P) (hf : f 0 0 = 0) (g₁ : α →₀ M) (g₂ : α →₀ N) : (α →₀ P) :=
on_finset (g₁.support ∪ g₂.support) (λa, f (g₁ a) (g₂ a)) $ λ a H,
begin
  simp only [mem_union, mem_support_iff, ne], rw [← not_and_distrib],
  rintro ⟨h₁, h₂⟩, rw [h₁, h₂] at H, exact H hf
end

@[simp] lemma zip_with_apply
  {f : M → N → P} {hf : f 0 0 = 0} {g₁ : α →₀ M} {g₂ : α →₀ N} {a : α} :
  zip_with f hf g₁ g₂ a = f (g₁ a) (g₂ a) :=
rfl

lemma support_zip_with [D : decidable_eq α] {f : M → N → P} {hf : f 0 0 = 0}
  {g₁ : α →₀ M} {g₂ : α →₀ N} : (zip_with f hf g₁ g₂).support ⊆ g₁.support ∪ g₂.support :=
by rw subsingleton.elim D; exact support_on_finset_subset

end zip_with

/-! ### Declarations about `erase` -/

section erase

variables [has_zero M]

/-- `erase a f` is the finitely supported function equal to `f` except at `a` where it is equal to
  `0`. -/
def erase (a : α) (f : α →₀ M) : α →₀ M :=
⟨f.support.erase a, (λa', if a' = a then 0 else f a'),
  assume a', by rw [mem_erase, mem_support_iff]; split_ifs;
    [exact ⟨λ H _, H.1 h, λ H, (H rfl).elim⟩,
    exact and_iff_right h]⟩

@[simp] lemma support_erase {a : α} {f : α →₀ M} :
  (f.erase a).support = f.support.erase a :=
rfl

@[simp] lemma erase_same {a : α} {f : α →₀ M} : (f.erase a) a = 0 :=
if_pos rfl

@[simp] lemma erase_ne {a a' : α} {f : α →₀ M} (h : a' ≠ a) : (f.erase a) a' = f a' :=
if_neg h

@[simp] lemma erase_single {a : α} {b : M} : (erase a (single a b)) = 0 :=
begin
  ext s, by_cases hs : s = a,
  { rw [hs, erase_same], refl },
  { rw [erase_ne hs], exact single_eq_of_ne (ne.symm hs) }
end

lemma erase_single_ne {a a' : α} {b : M} (h : a ≠ a') : (erase a (single a' b)) = single a' b :=
begin
  ext s, by_cases hs : s = a,
  { rw [hs, erase_same, single_eq_of_ne (h.symm)] },
  { rw [erase_ne hs] }
end

@[simp] lemma erase_zero (a : α) : erase a (0 : α →₀ M) = 0 :=
by rw [← support_eq_empty, support_erase, support_zero, erase_empty]

end erase

/-!
### Declarations about `sum` and `prod`

In most of this section, the domain `β` is assumed to be an `add_monoid`.
-/

section sum_prod

/-- `prod f g` is the product of `g a (f a)` over the support of `f`. -/
@[to_additive "`sum f g` is the sum of `g a (f a)` over the support of `f`. "]
def prod [has_zero M] [comm_monoid N] (f : α →₀ M) (g : α → M → N) : N :=
∏ a in f.support, g a (f a)

variables [has_zero M] [has_zero M'] [comm_monoid N]

@[to_additive]
lemma prod_of_support_subset (f : α →₀ M) {s : finset α}
  (hs : f.support ⊆ s) (g : α → M → N) (h : ∀ i ∈ s, g i 0 = 1) :
  f.prod g = ∏ x in s, g x (f x) :=
finset.prod_subset hs $ λ x hxs hx, h x hxs ▸ congr_arg (g x) $ not_mem_support_iff.1 hx

@[to_additive]
lemma prod_fintype [fintype α] (f : α →₀ M) (g : α → M → N) (h : ∀ i, g i 0 = 1) :
  f.prod g = ∏ i, g i (f i) :=
f.prod_of_support_subset (subset_univ _) g (λ x _, h x)

@[simp, to_additive]
lemma prod_single_index {a : α} {b : M} {h : α → M → N} (h_zero : h a 0 = 1) :
  (single a b).prod h = h a b :=
calc (single a b).prod h = ∏ x in {a}, h x (single a b x) :
  prod_of_support_subset _ support_single_subset h $ λ x hx, (mem_singleton.1 hx).symm ▸ h_zero
... = h a b : by simp

@[to_additive]
lemma prod_map_range_index {f : M → M'} {hf : f 0 = 0} {g : α →₀ M} {h : α → M' → N}
  (h0 : ∀a, h a 0 = 1) : (map_range f hf g).prod h = g.prod (λa b, h a (f b)) :=
finset.prod_subset support_map_range $ λ _ _ H,
  by rw [not_mem_support_iff.1 H, h0]

@[simp, to_additive]
lemma prod_zero_index {h : α → M → N} : (0 : α →₀ M).prod h = 1 := rfl

@[to_additive]
lemma prod_comm (f : α →₀ M) (g : β →₀ M') (h : α → M → β → M' → N) :
  f.prod (λ x v, g.prod (λ x' v', h x v x' v')) = g.prod (λ x' v', f.prod (λ x v, h x v x' v')) :=
finset.prod_comm

@[simp, to_additive]
lemma prod_ite_eq [decidable_eq α] (f : α →₀ M) (a : α) (b : α → M → N) :
  f.prod (λ x v, ite (a = x) (b x v) 1) = ite (a ∈ f.support) (b a (f a)) 1 :=
by { dsimp [finsupp.prod], rw f.support.prod_ite_eq, }

@[simp] lemma sum_ite_self_eq
  [decidable_eq α] {N : Type*} [add_comm_monoid N] (f : α →₀ N) (a : α) :
  f.sum (λ x v, ite (a = x) v 0) = f a :=
by { convert f.sum_ite_eq a (λ x, id), simp [ite_eq_right_iff.2 eq.symm] }

/-- A restatement of `prod_ite_eq` with the equality test reversed. -/
@[simp, to_additive "A restatement of `sum_ite_eq` with the equality test reversed."]
lemma prod_ite_eq' [decidable_eq α] (f : α →₀ M) (a : α) (b : α → M → N) :
  f.prod (λ x v, ite (x = a) (b x v) 1) = ite (a ∈ f.support) (b a (f a)) 1 :=
by { dsimp [finsupp.prod], rw f.support.prod_ite_eq', }

@[simp] lemma sum_ite_self_eq'
  [decidable_eq α] {N : Type*} [add_comm_monoid N] (f : α →₀ N) (a : α) :
  f.sum (λ x v, ite (x = a) v 0) = f a :=
by { convert f.sum_ite_eq' a (λ x, id), simp [ite_eq_right_iff.2 eq.symm] }

@[simp] lemma prod_pow [fintype α] (f : α →₀ ℕ) (g : α → N) :
  f.prod (λ a b, g a ^ b) = ∏ a, g a ^ (f a) :=
f.prod_fintype _ $ λ a, pow_zero _

/-- If `g` maps a second argument of 0 to 1, then multiplying it over the
result of `on_finset` is the same as multiplying it over the original
`finset`. -/
@[to_additive "If `g` maps a second argument of 0 to 0, summing it over the
result of `on_finset` is the same as summing it over the original
`finset`."]
lemma on_finset_prod {s : finset α} {f : α → M} {g : α → M → N}
    (hf : ∀a, f a ≠ 0 → a ∈ s) (hg : ∀ a, g a 0 = 1) :
  (on_finset s f hf).prod g = ∏ a in s, g a (f a) :=
finset.prod_subset support_on_finset_subset $ by simp [*] { contextual := tt }

@[to_additive]
lemma _root_.submonoid.finsupp_prod_mem (S : submonoid N) (f : α →₀ M) (g : α → M → N)
  (h : ∀ c, f c ≠ 0 → g c (f c) ∈ S) : f.prod g ∈ S :=
S.prod_mem $ λ i hi, h _ (finsupp.mem_support_iff.mp hi)

@[to_additive]
lemma prod_congr {f : α →₀ M} {g1 g2 : α → M → N}
  (h : ∀ x ∈ f.support, g1 x (f x) = g2 x (f x)) : f.prod g1 = f.prod g2 :=
finset.prod_congr rfl h

end sum_prod

/-!
### Additive monoid structure on `α →₀ M`
-/

section add_zero_class

variables [add_zero_class M]

instance : has_add (α →₀ M) := ⟨zip_with (+) (add_zero 0)⟩

@[simp] lemma coe_add (f g : α →₀ M) : ⇑(f + g) = f + g := rfl
lemma add_apply (g₁ g₂ : α →₀ M) (a : α) : (g₁ + g₂) a = g₁ a + g₂ a := rfl

lemma support_add [decidable_eq α] {g₁ g₂ : α →₀ M} :
  (g₁ + g₂).support ⊆ g₁.support ∪ g₂.support :=
support_zip_with

lemma support_add_eq [decidable_eq α] {g₁ g₂ : α →₀ M} (h : disjoint g₁.support g₂.support) :
  (g₁ + g₂).support = g₁.support ∪ g₂.support :=
le_antisymm support_zip_with $ assume a ha,
(finset.mem_union.1 ha).elim
  (assume ha, have a ∉ g₂.support, from disjoint_left.1 h ha,
    by simp only [mem_support_iff, not_not] at *;
    simpa only [add_apply, this, add_zero])
  (assume ha, have a ∉ g₁.support, from disjoint_right.1 h ha,
    by simp only [mem_support_iff, not_not] at *;
    simpa only [add_apply, this, zero_add])

@[simp] lemma single_add {a : α} {b₁ b₂ : M} : single a (b₁ + b₂) = single a b₁ + single a b₂ :=
ext $ assume a',
begin
  by_cases h : a = a',
  { rw [h, add_apply, single_eq_same, single_eq_same, single_eq_same] },
  { rw [add_apply, single_eq_of_ne h, single_eq_of_ne h, single_eq_of_ne h, zero_add] }
end

instance : add_zero_class (α →₀ M) :=
{ zero      := 0,
  add       := (+),
  zero_add  := assume ⟨s, f, hf⟩, ext $ assume a, zero_add _,
  add_zero  := assume ⟨s, f, hf⟩, ext $ assume a, add_zero _ }

/-- `finsupp.single` as an `add_monoid_hom`.

See `finsupp.lsingle` for the stronger version as a linear map.
-/
@[simps] def single_add_hom (a : α) : M →+ α →₀ M :=
⟨single a, single_zero, λ _ _, single_add⟩

/-- Evaluation of a function `f : α →₀ M` at a point as an additive monoid homomorphism.

See `finsupp.lapply` for the stronger version as a linear map. -/
@[simps apply]
def apply_add_hom (a : α) : (α →₀ M) →+ M := ⟨λ g, g a, zero_apply, λ _ _, add_apply _ _ _⟩

lemma update_eq_single_add_erase (f : α →₀ M) (a : α) (b : M) :
  f.update a b = single a b + f.erase a :=
begin
  ext j,
  rcases eq_or_ne a j with rfl|h,
  { simp },
  { simp [function.update_noteq h.symm, single_apply, h, erase_ne, h.symm] }
end

lemma update_eq_erase_add_single (f : α →₀ M) (a : α) (b : M) :
  f.update a b = f.erase a + single a b :=
begin
  ext j,
  rcases eq_or_ne a j with rfl|h,
  { simp },
  { simp [function.update_noteq h.symm, single_apply, h, erase_ne, h.symm] }
end

lemma single_add_erase (a : α) (f : α →₀ M) : single a (f a) + f.erase a = f :=
by rw [←update_eq_single_add_erase, update_self]

lemma erase_add_single (a : α) (f : α →₀ M) : f.erase a + single a (f a) = f :=
by rw [←update_eq_erase_add_single, update_self]

@[simp] lemma erase_add (a : α) (f f' : α →₀ M) : erase a (f + f') = erase a f + erase a f' :=
begin
  ext s, by_cases hs : s = a,
  { rw [hs, add_apply, erase_same, erase_same, erase_same, add_zero] },
  rw [add_apply, erase_ne hs, erase_ne hs, erase_ne hs, add_apply],
end

/-- `finsupp.erase` as an `add_monoid_hom`. -/
@[simps]
def erase_add_hom (a : α) : (α →₀ M) →+ (α →₀ M) :=
{ to_fun := erase a, map_zero' := erase_zero a, map_add' := erase_add a }

@[elab_as_eliminator]
protected theorem induction {p : (α →₀ M) → Prop} (f : α →₀ M)
  (h0 : p 0) (ha : ∀a b (f : α →₀ M), a ∉ f.support → b ≠ 0 → p f → p (single a b + f)) :
  p f :=
suffices ∀s (f : α →₀ M), f.support = s → p f, from this _ _ rfl,
assume s, finset.induction_on s (λ f hf, by rwa [support_eq_empty.1 hf]) $
assume a s has ih f hf,
suffices p (single a (f a) + f.erase a), by rwa [single_add_erase] at this,
begin
  apply ha,
  { rw [support_erase, mem_erase], exact λ H, H.1 rfl },
  { rw [← mem_support_iff, hf], exact mem_insert_self _ _ },
  { apply ih _ _,
    rw [support_erase, hf, finset.erase_insert has] }
end

lemma induction₂ {p : (α →₀ M) → Prop} (f : α →₀ M)
  (h0 : p 0) (ha : ∀a b (f : α →₀ M), a ∉ f.support → b ≠ 0 → p f → p (f + single a b)) :
  p f :=
suffices ∀s (f : α →₀ M), f.support = s → p f, from this _ _ rfl,
assume s, finset.induction_on s (λ f hf, by rwa [support_eq_empty.1 hf]) $
assume a s has ih f hf,
suffices p (f.erase a + single a (f a)), by rwa [erase_add_single] at this,
begin
  apply ha,
  { rw [support_erase, mem_erase], exact λ H, H.1 rfl },
  { rw [← mem_support_iff, hf], exact mem_insert_self _ _ },
  { apply ih _ _,
    rw [support_erase, hf, finset.erase_insert has] }
end

lemma induction_linear {p : (α →₀ M) → Prop} (f : α →₀ M)
  (h0 : p 0) (hadd : ∀ f g : α →₀ M, p f → p g → p (f + g)) (hsingle : ∀ a b, p (single a b)) :
  p f :=
induction₂ f h0 (λ a b f _ _ w, hadd _ _ w (hsingle _ _))

@[simp] lemma add_closure_Union_range_single :
  add_submonoid.closure (⋃ a : α, set.range (single a : M → α →₀ M)) = ⊤ :=
top_unique $ λ x hx, finsupp.induction x (add_submonoid.zero_mem _) $
  λ a b f ha hb hf, add_submonoid.add_mem _
    (add_submonoid.subset_closure $ set.mem_Union.2 ⟨a, set.mem_range_self _⟩) hf

/-- If two additive homomorphisms from `α →₀ M` are equal on each `single a b`, then
they are equal. -/
lemma add_hom_ext [add_zero_class N] ⦃f g : (α →₀ M) →+ N⦄
  (H : ∀ x y, f (single x y) = g (single x y)) :
  f = g :=
begin
  refine add_monoid_hom.eq_of_eq_on_mdense add_closure_Union_range_single (λ f hf, _),
  simp only [set.mem_Union, set.mem_range] at hf,
  rcases hf with ⟨x, y, rfl⟩,
  apply H
end

/-- If two additive homomorphisms from `α →₀ M` are equal on each `single a b`, then
they are equal.

We formulate this using equality of `add_monoid_hom`s so that `ext` tactic can apply a type-specific
extensionality lemma after this one.  E.g., if the fiber `M` is `ℕ` or `ℤ`, then it suffices to
verify `f (single a 1) = g (single a 1)`. -/
@[ext] lemma add_hom_ext' [add_zero_class N] ⦃f g : (α →₀ M) →+ N⦄
  (H : ∀ x, f.comp (single_add_hom x) = g.comp (single_add_hom x)) :
  f = g :=
add_hom_ext $ λ x, add_monoid_hom.congr_fun (H x)

lemma mul_hom_ext [mul_one_class N] ⦃f g : multiplicative (α →₀ M) →* N⦄
  (H : ∀ x y, f (multiplicative.of_add $ single x y) = g (multiplicative.of_add $ single x y)) :
  f = g :=
monoid_hom.ext $ add_monoid_hom.congr_fun $
  @add_hom_ext α M (additive N) _ _ f.to_additive'' g.to_additive'' H

@[ext] lemma mul_hom_ext' [mul_one_class N] {f g : multiplicative (α →₀ M) →* N}
  (H : ∀ x, f.comp (single_add_hom x).to_multiplicative =
    g.comp (single_add_hom x).to_multiplicative) :
  f = g :=
mul_hom_ext $ λ x, monoid_hom.congr_fun (H x)

lemma map_range_add [add_zero_class N]
  {f : M → N} {hf : f 0 = 0} (hf' : ∀ x y, f (x + y) = f x + f y) (v₁ v₂ : α →₀ M) :
  map_range f hf (v₁ + v₂) = map_range f hf v₁ + map_range f hf v₂ :=
ext $ λ a, by simp only [hf', add_apply, map_range_apply]

/-- Bundle `emb_domain f` as an additive map from `α →₀ M` to `β →₀ M`. -/
@[simps] def emb_domain.add_monoid_hom (f : α ↪ β) : (α →₀ M) →+ (β →₀ M) :=
{ to_fun := λ v, emb_domain f v,
  map_zero' := by simp,
  map_add' := λ v w,
  begin
    ext b,
    by_cases h : b ∈ set.range f,
    { rcases h with ⟨a, rfl⟩,
      simp, },
    { simp [emb_domain_notin_range, h], },
  end, }

@[simp] lemma emb_domain_add (f : α ↪ β) (v w : α →₀ M) :
  emb_domain f (v + w) = emb_domain f v + emb_domain f w :=
(emb_domain.add_monoid_hom f).map_add v w

end add_zero_class

section add_monoid

variables [add_monoid M]

instance : add_monoid (α →₀ M) :=
{ add_monoid .
  zero      := 0,
  add       := (+),
  add_assoc := assume ⟨s, f, hf⟩ ⟨t, g, hg⟩ ⟨u, h, hh⟩, ext $ assume a, add_assoc _ _ _,
  nsmul := λ n v, v.map_range ((•) n) (nsmul_zero _),
  nsmul_zero' := λ v, by { ext i, simp },
  nsmul_succ' := λ n v, by { ext i, simp [nat.succ_eq_one_add, add_nsmul] },
  .. finsupp.add_zero_class }

end add_monoid

end finsupp

@[to_additive]
lemma mul_equiv.map_finsupp_prod [has_zero M] [comm_monoid N] [comm_monoid P]
  (h : N ≃* P) (f : α →₀ M) (g : α → M → N) : h (f.prod g) = f.prod (λ a b, h (g a b)) :=
h.map_prod _ _

@[to_additive]
lemma monoid_hom.map_finsupp_prod [has_zero M] [comm_monoid N] [comm_monoid P]
  (h : N →* P) (f : α →₀ M) (g : α → M → N) : h (f.prod g) = f.prod (λ a b, h (g a b)) :=
h.map_prod _ _

lemma ring_hom.map_finsupp_sum [has_zero M] [semiring R] [semiring S]
  (h : R →+* S) (f : α →₀ M) (g : α → M → R) : h (f.sum g) = f.sum (λ a b, h (g a b)) :=
h.map_sum _ _

lemma ring_hom.map_finsupp_prod [has_zero M] [comm_semiring R] [comm_semiring S]
  (h : R →+* S) (f : α →₀ M) (g : α → M → R) : h (f.prod g) = f.prod (λ a b, h (g a b)) :=
h.map_prod _ _

@[to_additive]
lemma monoid_hom.coe_finsupp_prod [has_zero β] [monoid N] [comm_monoid P]
  (f : α →₀ β) (g : α → β → N →* P) :
  ⇑(f.prod g) = f.prod (λ i fi, g i fi) :=
monoid_hom.coe_prod _ _

@[simp, to_additive]
lemma monoid_hom.finsupp_prod_apply [has_zero β] [monoid N] [comm_monoid P]
  (f : α →₀ β) (g : α → β → N →* P) (x : N) :
  f.prod g x = f.prod (λ i fi, g i fi x) :=
monoid_hom.finset_prod_apply _ _ _

namespace finsupp

instance [add_comm_monoid M] : add_comm_monoid (α →₀ M) :=
{ add_comm := assume ⟨s, f, _⟩ ⟨t, g, _⟩, ext $ assume a, add_comm _ _,
  .. finsupp.add_monoid }

instance [add_group G] : has_sub (α →₀ G) := ⟨zip_with has_sub.sub (sub_zero _)⟩

instance [add_group G] : add_group (α →₀ G) :=
{ neg            := map_range (has_neg.neg) neg_zero,
  sub            := has_sub.sub,
  sub_eq_add_neg := λ x y, ext (λ i, sub_eq_add_neg _ _),
  add_left_neg   := assume ⟨s, f, _⟩, ext $ assume x, add_left_neg _,
  zsmul := λ n v, v.map_range ((•) n) (zsmul_zero _),
  zsmul_zero' := λ v, by { ext i, simp },
  zsmul_succ' := λ n v, by { ext i, simp [nat.succ_eq_one_add, add_zsmul] },
  zsmul_neg' := λ n v, by { ext i, simp only [nat.succ_eq_add_one, map_range_apply,
    zsmul_neg_succ_of_nat, int.coe_nat_succ, neg_inj,
    add_zsmul, add_nsmul, one_zsmul, coe_nat_zsmul, one_nsmul] },
  .. finsupp.add_monoid }

instance [add_comm_group G] : add_comm_group (α →₀ G) :=
{ add_comm := add_comm, ..finsupp.add_group }

lemma single_multiset_sum [add_comm_monoid M] (s : multiset M) (a : α) :
  single a s.sum = (s.map (single a)).sum :=
multiset.induction_on s single_zero $ λ a s ih,
by rw [multiset.sum_cons, single_add, ih, multiset.map_cons, multiset.sum_cons]

lemma single_finset_sum [add_comm_monoid M] (s : finset ι) (f : ι → M) (a : α) :
  single a (∑ b in s, f b) = ∑ b in s, single a (f b) :=
begin
  transitivity,
  apply single_multiset_sum,
  rw [multiset.map_map],
  refl
end

lemma single_sum [has_zero M] [add_comm_monoid N] (s : ι →₀ M) (f : ι → M → N) (a : α) :
  single a (s.sum f) = s.sum (λd c, single a (f d c)) :=
single_finset_sum _ _ _

@[to_additive]
lemma prod_neg_index [add_group G] [comm_monoid M] {g : α →₀ G} {h : α → G → M}
  (h0 : ∀a, h a 0 = 1) :
  (-g).prod h = g.prod (λa b, h a (- b)) :=
prod_map_range_index h0

@[simp] lemma coe_neg [add_group G] (g : α →₀ G) : ⇑(-g) = -g := rfl
lemma neg_apply [add_group G] (g : α →₀ G) (a : α) : (- g) a = - g a := rfl

@[simp] lemma coe_sub [add_group G] (g₁ g₂ : α →₀ G) : ⇑(g₁ - g₂) = g₁ - g₂ := rfl
lemma sub_apply [add_group G] (g₁ g₂ : α →₀ G) (a : α) : (g₁ - g₂) a = g₁ a - g₂ a := rfl

@[simp] lemma support_neg [add_group G] {f : α →₀ G} : support (-f) = support f :=
finset.subset.antisymm
  support_map_range
  (calc support f = support (- (- f)) : congr_arg support (neg_neg _).symm
     ... ⊆ support (- f) : support_map_range)

lemma erase_eq_sub_single [add_group G] (f : α →₀ G) (a : α) :
  f.erase a = f - single a (f a) :=
begin
  ext a',
  rcases eq_or_ne a a' with rfl|h,
  { simp },
  { simp [erase_ne h.symm, single_eq_of_ne h] }
end

lemma update_eq_sub_add_single [add_group G] (f : α →₀ G) (a : α) (b : G) :
  f.update a b = f - single a (f a) + single a b :=
by rw [update_eq_erase_add_single, erase_eq_sub_single]

@[simp] lemma sum_apply [has_zero M] [add_comm_monoid N]
  {f : α →₀ M} {g : α → M → β →₀ N} {a₂ : β} :
  (f.sum g) a₂ = f.sum (λa₁ b, g a₁ b a₂) :=
(apply_add_hom a₂ : (β →₀ N) →+ _).map_sum _ _

lemma support_sum [decidable_eq β] [has_zero M] [add_comm_monoid N]
  {f : α →₀ M} {g : α → M → (β →₀ N)} :
  (f.sum g).support ⊆ f.support.bUnion (λa, (g a (f a)).support) :=
have ∀ c, f.sum (λ a b, g a b c) ≠ 0 → (∃ a, f a ≠ 0 ∧ ¬ (g a (f a)) c = 0),
  from assume a₁ h,
  let ⟨a, ha, ne⟩ := finset.exists_ne_zero_of_sum_ne_zero h in
  ⟨a, mem_support_iff.mp ha, ne⟩,
by simpa only [finset.subset_iff, mem_support_iff, finset.mem_bUnion, sum_apply, exists_prop]

@[simp] lemma sum_zero [has_zero M] [add_comm_monoid N] {f : α →₀ M} :
  f.sum (λa b, (0 : N)) = 0 :=
finset.sum_const_zero

@[simp, to_additive]
lemma prod_mul  [has_zero M] [comm_monoid N] {f : α →₀ M} {h₁ h₂ : α → M → N} :
  f.prod (λa b, h₁ a b * h₂ a b) = f.prod h₁ * f.prod h₂ :=
finset.prod_mul_distrib

@[simp, to_additive]
lemma prod_inv [has_zero M] [comm_group G] {f : α →₀ M}
  {h : α → M → G} : f.prod (λa b, (h a b)⁻¹) = (f.prod h)⁻¹ :=
(((monoid_hom.id G)⁻¹).map_prod _ _).symm

@[simp] lemma sum_sub [has_zero M] [add_comm_group G] {f : α →₀ M}
  {h₁ h₂ : α → M → G} :
  f.sum (λa b, h₁ a b - h₂ a b) = f.sum h₁ - f.sum h₂ :=
finset.sum_sub_distrib

@[to_additive]
lemma prod_add_index [add_comm_monoid M] [comm_monoid N] {f g : α →₀ M}
  {h : α → M → N} (h_zero : ∀a, h a 0 = 1) (h_add : ∀a b₁ b₂, h a (b₁ + b₂) = h a b₁ * h a b₂) :
  (f + g).prod h = f.prod h * g.prod h :=
have hf : f.prod h = ∏ a in f.support ∪ g.support, h a (f a),
  from f.prod_of_support_subset (subset_union_left _ _) _ $ λ a ha, h_zero a,
have hg : g.prod h = ∏ a in f.support ∪ g.support, h a (g a),
  from g.prod_of_support_subset (subset_union_right _ _) _ $ λ a ha, h_zero a,
have hfg : (f + g).prod h = ∏ a in f.support ∪ g.support, h a ((f + g) a),
  from (f + g).prod_of_support_subset support_add _ $ λ a ha, h_zero a,
by simp only [*, add_apply, prod_mul_distrib]

@[simp]
lemma sum_add_index' [add_comm_monoid M] [add_comm_monoid N] {f g : α →₀ M} (h : α → M →+ N) :
  (f + g).sum (λ x, h x) = f.sum (λ x, h x) + g.sum (λ x, h x) :=
sum_add_index (λ a, (h a).map_zero) (λ a, (h a).map_add)

@[simp]
lemma prod_add_index' [add_comm_monoid M] [comm_monoid N] {f g : α →₀ M}
  (h : α → multiplicative M →* N) :
  (f + g).prod (λ a b, h a (multiplicative.of_add b)) =
    f.prod (λ a b, h a (multiplicative.of_add b)) * g.prod (λ a b, h a (multiplicative.of_add b)) :=
prod_add_index (λ a, (h a).map_one) (λ a, (h a).map_mul)

/-- The canonical isomorphism between families of additive monoid homomorphisms `α → (M →+ N)`
and monoid homomorphisms `(α →₀ M) →+ N`. -/
def lift_add_hom [add_comm_monoid M] [add_comm_monoid N] : (α → M →+ N) ≃+ ((α →₀ M) →+ N) :=
{ to_fun := λ F,
  { to_fun := λ f, f.sum (λ x, F x),
    map_zero' := finset.sum_empty,
    map_add' := λ _ _, sum_add_index (λ x, (F x).map_zero) (λ x, (F x).map_add) },
  inv_fun := λ F x, F.comp $ single_add_hom x,
  left_inv := λ F, by { ext, simp },
  right_inv := λ F, by { ext, simp },
  map_add' := λ F G, by { ext, simp } }

@[simp] lemma lift_add_hom_apply [add_comm_monoid M] [add_comm_monoid N]
  (F : α → M →+ N) (f : α →₀ M) :
  lift_add_hom F f = f.sum (λ x, F x) :=
rfl

@[simp] lemma lift_add_hom_symm_apply [add_comm_monoid M] [add_comm_monoid N]
  (F : (α →₀ M) →+ N) (x : α) :
  lift_add_hom.symm F x = F.comp (single_add_hom x) :=
rfl

lemma lift_add_hom_symm_apply_apply [add_comm_monoid M] [add_comm_monoid N]
  (F : (α →₀ M) →+ N) (x : α) (y : M) :
  lift_add_hom.symm F x y = F (single x y) :=
rfl

@[simp] lemma lift_add_hom_single_add_hom [add_comm_monoid M] :
  lift_add_hom (single_add_hom : α → M →+ α →₀ M) = add_monoid_hom.id _ :=
lift_add_hom.to_equiv.apply_eq_iff_eq_symm_apply.2 rfl

@[simp] lemma sum_single [add_comm_monoid M] (f : α →₀ M) :
  f.sum single = f :=
add_monoid_hom.congr_fun lift_add_hom_single_add_hom f

@[simp] lemma lift_add_hom_apply_single [add_comm_monoid M] [add_comm_monoid N]
  (f : α → M →+ N) (a : α) (b : M) :
  lift_add_hom f (single a b) = f a b :=
sum_single_index (f a).map_zero

@[simp] lemma lift_add_hom_comp_single [add_comm_monoid M] [add_comm_monoid N] (f : α → M →+ N)
  (a : α) :
  (lift_add_hom f).comp (single_add_hom a) = f a :=
add_monoid_hom.ext $ λ b, lift_add_hom_apply_single f a b

lemma comp_lift_add_hom [add_comm_monoid M] [add_comm_monoid N] [add_comm_monoid P]
  (g : N →+ P) (f : α → M →+ N) :
  g.comp (lift_add_hom f) = lift_add_hom (λ a, g.comp (f a)) :=
lift_add_hom.symm_apply_eq.1 $ funext $ λ a,
  by rw [lift_add_hom_symm_apply, add_monoid_hom.comp_assoc, lift_add_hom_comp_single]

lemma sum_sub_index [add_comm_group β] [add_comm_group γ] {f g : α →₀ β}
  {h : α → β → γ} (h_sub : ∀a b₁ b₂, h a (b₁ - b₂) = h a b₁ - h a b₂) :
  (f - g).sum h = f.sum h - g.sum h :=
(lift_add_hom (λ a, add_monoid_hom.of_map_sub (h a) (h_sub a))).map_sub f g

@[to_additive]
lemma prod_emb_domain [has_zero M] [comm_monoid N] {v : α →₀ M} {f : α ↪ β} {g : β → M → N} :
  (v.emb_domain f).prod g = v.prod (λ a b, g (f a) b) :=
begin
  rw [prod, prod, support_emb_domain, finset.prod_map],
  simp_rw emb_domain_apply,
end

@[to_additive]
lemma prod_finset_sum_index [add_comm_monoid M] [comm_monoid N]
  {s : finset ι} {g : ι → α →₀ M}
  {h : α → M → N} (h_zero : ∀a, h a 0 = 1) (h_add : ∀a b₁ b₂, h a (b₁ + b₂) = h a b₁ * h a b₂) :
  ∏ i in s, (g i).prod h = (∑ i in s, g i).prod h :=
finset.induction_on s rfl $ λ a s has ih,
by rw [prod_insert has, ih, sum_insert has, prod_add_index h_zero h_add]

@[to_additive]
lemma prod_sum_index
  [add_comm_monoid M] [add_comm_monoid N] [comm_monoid P]
  {f : α →₀ M} {g : α → M → β →₀ N}
  {h : β → N → P} (h_zero : ∀a, h a 0 = 1) (h_add : ∀a b₁ b₂, h a (b₁ + b₂) = h a b₁ * h a b₂) :
  (f.sum g).prod h = f.prod (λa b, (g a b).prod h) :=
(prod_finset_sum_index h_zero h_add).symm

lemma multiset_sum_sum_index
  [add_comm_monoid M] [add_comm_monoid N]
  (f : multiset (α →₀ M)) (h : α → M → N)
  (h₀ : ∀a, h a 0 = 0) (h₁ : ∀ (a : α) (b₁ b₂ : M), h a (b₁ + b₂) = h a b₁ + h a b₂) :
  (f.sum.sum h) = (f.map $ λg:α →₀ M, g.sum h).sum :=
multiset.induction_on f rfl $ assume a s ih,
by rw [multiset.sum_cons, multiset.map_cons, multiset.sum_cons, sum_add_index h₀ h₁, ih]

lemma support_sum_eq_bUnion {α : Type*} {ι : Type*} {M : Type*} [add_comm_monoid M]
  {g : ι → α →₀ M} (s : finset ι) (h : ∀ i₁ i₂, i₁ ≠ i₂ → disjoint (g i₁).support (g i₂).support) :
  (∑ i in s, g i).support = s.bUnion (λ i, (g i).support) :=
begin
  apply finset.induction_on s,
  { simp },
  { intros i s hi,
    simp only [hi, sum_insert, not_false_iff, bUnion_insert],
    intro hs,
    rw [finsupp.support_add_eq, hs],
    rw [hs],
    intros x hx,
    simp only [mem_bUnion, exists_prop, inf_eq_inter, ne.def, mem_inter] at hx,
    obtain ⟨hxi, j, hj, hxj⟩ := hx,
    have hn : i ≠ j := λ H, hi (H.symm ▸ hj),
    apply h _ _ hn,
    simp [hxi, hxj] }
end

lemma multiset_map_sum [has_zero M] {f : α →₀ M} {m : β → γ} {h : α → M → multiset β} :
  multiset.map m (f.sum h) = f.sum (λa b, (h a b).map m) :=
(multiset.map_add_monoid_hom m).map_sum _ f.support

lemma multiset_sum_sum [has_zero M] [add_comm_monoid N] {f : α →₀ M} {h : α → M → multiset N} :
  multiset.sum (f.sum h) = f.sum (λa b, multiset.sum (h a b)) :=
(multiset.sum_add_monoid_hom : multiset N →+ N).map_sum _ f.support

section map_range

section equiv
variables [has_zero M] [has_zero N] [has_zero P]

/-- `finsupp.map_range` as an equiv. -/
@[simps apply]
def map_range.equiv (f : M ≃ N) (hf : f 0 = 0) (hf' : f.symm 0 = 0) : (α →₀ M) ≃ (α →₀ N) :=
{ to_fun := (map_range f hf : (α →₀ M) → (α →₀ N)),
  inv_fun := (map_range f.symm hf' : (α →₀ N) → (α →₀ M)),
  left_inv := λ x, begin
    rw ←map_range_comp _ _ _ _; simp_rw equiv.symm_comp_self,
    { exact map_range_id _ },
    { refl },
  end,
  right_inv := λ x, begin
    rw ←map_range_comp _ _ _ _; simp_rw equiv.self_comp_symm,
    { exact map_range_id _ },
    { refl },
  end }

@[simp]
lemma map_range.equiv_refl :
  map_range.equiv (equiv.refl M) rfl rfl = equiv.refl (α →₀ M) :=
equiv.ext map_range_id

lemma map_range.equiv_trans
  (f : M ≃ N) (hf : f 0 = 0) (hf') (f₂ : N ≃ P) (hf₂ : f₂ 0 = 0) (hf₂') :
  (map_range.equiv (f.trans f₂) (by rw [equiv.trans_apply, hf, hf₂])
    (by rw [equiv.symm_trans_apply, hf₂', hf']) : (α →₀ _) ≃ _) =
    (map_range.equiv f hf hf').trans (map_range.equiv f₂ hf₂ hf₂') :=
equiv.ext $ map_range_comp _ _ _ _ _

@[simp] lemma map_range.equiv_symm (f : M ≃ N) (hf hf') :
  ((map_range.equiv f hf hf').symm : (α →₀ _) ≃ _) = map_range.equiv f.symm hf' hf :=
equiv.ext $ λ x, rfl

end equiv

section zero_hom
variables [has_zero M] [has_zero N] [has_zero P]

/-- Composition with a fixed zero-preserving homomorphism is itself an zero-preserving homomorphism
on functions. -/
@[simps]
def map_range.zero_hom (f : zero_hom M N) : zero_hom (α →₀ M) (α →₀ N) :=
{ to_fun := (map_range f f.map_zero : (α →₀ M) → (α →₀ N)),
  map_zero' := map_range_zero }

@[simp]
lemma map_range.zero_hom_id :
  map_range.zero_hom (zero_hom.id M) = zero_hom.id (α →₀ M) := zero_hom.ext map_range_id

lemma map_range.zero_hom_comp (f : zero_hom N P) (f₂ : zero_hom M N) :
  (map_range.zero_hom (f.comp f₂) : zero_hom (α →₀ _) _) =
    (map_range.zero_hom f).comp (map_range.zero_hom f₂) :=
zero_hom.ext $ map_range_comp _ _ _ _ _

end zero_hom

section add_monoid_hom
variables [add_comm_monoid M] [add_comm_monoid N] [add_comm_monoid P]

/--
Composition with a fixed additive homomorphism is itself an additive homomorphism on functions.
-/
@[simps]
def map_range.add_monoid_hom (f : M →+ N) : (α →₀ M) →+ (α →₀ N) :=
{ to_fun := (map_range f f.map_zero : (α →₀ M) → (α →₀ N)),
  map_zero' := map_range_zero,
  map_add' := λ a b, map_range_add f.map_add _ _ }

@[simp]
lemma map_range.add_monoid_hom_id :
  map_range.add_monoid_hom (add_monoid_hom.id M) = add_monoid_hom.id (α →₀ M) :=
add_monoid_hom.ext map_range_id

lemma map_range.add_monoid_hom_comp (f : N →+ P) (f₂ : M →+ N) :
  (map_range.add_monoid_hom (f.comp f₂) : (α →₀ _) →+ _) =
    (map_range.add_monoid_hom f).comp (map_range.add_monoid_hom f₂) :=
add_monoid_hom.ext $ map_range_comp _ _ _ _ _

@[simp]
lemma map_range.add_monoid_hom_to_zero_hom (f : M →+ N) :
  (map_range.add_monoid_hom f).to_zero_hom =
    (map_range.zero_hom f.to_zero_hom : zero_hom (α →₀ _) _) :=
zero_hom.ext $ λ _, rfl

lemma map_range_multiset_sum (f : M →+ N) (m : multiset (α →₀ M)) :
  map_range f f.map_zero m.sum = (m.map $ λx, map_range f f.map_zero x).sum :=
(map_range.add_monoid_hom f : (α →₀ _) →+ _).map_multiset_sum _

lemma map_range_finset_sum (f : M →+ N) (s : finset ι) (g : ι → (α →₀ M))  :
  map_range f f.map_zero (∑ x in s, g x) = ∑ x in s, map_range f f.map_zero (g x) :=
(map_range.add_monoid_hom f : (α →₀ _) →+ _).map_sum _ _


/-- `finsupp.map_range.add_monoid_hom` as an equiv. -/
@[simps apply]
def map_range.add_equiv (f : M ≃+ N) : (α →₀ M) ≃+ (α →₀ N) :=
{ to_fun := (map_range f f.map_zero : (α →₀ M) → (α →₀ N)),
  inv_fun := (map_range f.symm f.symm.map_zero : (α →₀ N) → (α →₀ M)),
  left_inv := λ x, begin
    rw ←map_range_comp _ _ _ _; simp_rw add_equiv.symm_comp_self,
    { exact map_range_id _ },
    { refl },
  end,
  right_inv := λ x, begin
    rw ←map_range_comp _ _ _ _; simp_rw add_equiv.self_comp_symm,
    { exact map_range_id _ },
    { refl },
  end,
  ..(map_range.add_monoid_hom f.to_add_monoid_hom) }

@[simp]
lemma map_range.add_equiv_refl :
  map_range.add_equiv (add_equiv.refl M) = add_equiv.refl (α →₀ M) :=
add_equiv.ext map_range_id

lemma map_range.add_equiv_trans (f : M ≃+ N) (f₂ : N ≃+ P) :
  (map_range.add_equiv (f.trans f₂) : (α →₀ _) ≃+ _) =
    (map_range.add_equiv f).trans (map_range.add_equiv f₂) :=
add_equiv.ext $ map_range_comp _ _ _ _ _

@[simp] lemma map_range.add_equiv_symm (f : M ≃+ N) :
  ((map_range.add_equiv f).symm : (α →₀ _) ≃+ _) = map_range.add_equiv f.symm :=
add_equiv.ext $ λ x, rfl

@[simp]
lemma map_range.add_equiv_to_add_monoid_hom (f : M ≃+ N) :
  (map_range.add_equiv f : (α →₀ _) ≃+ _).to_add_monoid_hom =
    (map_range.add_monoid_hom f.to_add_monoid_hom : (α →₀ _) →+ _) :=
add_monoid_hom.ext $ λ _, rfl

@[simp]
lemma map_range.add_equiv_to_equiv (f : M ≃+ N) :
  (map_range.add_equiv f).to_equiv =
    (map_range.equiv f.to_equiv f.map_zero f.symm.map_zero : (α →₀ _) ≃ _) :=
equiv.ext $ λ _, rfl

end add_monoid_hom

end map_range

/-! ### Declarations about `map_domain` -/

section map_domain
variables [add_comm_monoid M] {v v₁ v₂ : α →₀ M}

/-- Given `f : α → β` and `v : α →₀ M`, `map_domain f v : β →₀ M`
  is the finitely supported function whose value at `a : β` is the sum
  of `v x` over all `x` such that `f x = a`. -/
def map_domain (f : α → β) (v : α →₀ M) : β →₀ M :=
v.sum $ λa, single (f a)

lemma map_domain_apply {f : α → β} (hf : function.injective f) (x : α →₀ M) (a : α) :
  map_domain f x (f a) = x a :=
begin
  rw [map_domain, sum_apply, sum, finset.sum_eq_single a, single_eq_same],
  { assume b _ hba, exact single_eq_of_ne (hf.ne hba) },
  { assume h, rw [not_mem_support_iff.1 h, single_zero, zero_apply] }
end

lemma map_domain_notin_range {f : α → β} (x : α →₀ M) (a : β) (h : a ∉ set.range f) :
  map_domain f x a = 0 :=
begin
  rw [map_domain, sum_apply, sum],
  exact finset.sum_eq_zero
    (assume a' h', single_eq_of_ne $ assume eq, h $ eq ▸ set.mem_range_self _)
end

@[simp]
lemma map_domain_id : map_domain id v = v :=
sum_single _

lemma map_domain_comp {f : α → β} {g : β → γ} :
  map_domain (g ∘ f) v = map_domain g (map_domain f v) :=
begin
  refine ((sum_sum_index _ _).trans _).symm,
  { intros, exact single_zero },
  { intros, exact single_add },
  refine sum_congr (λ _ _, sum_single_index _),
  { exact single_zero }
end

@[simp]
lemma map_domain_single {f : α → β} {a : α} {b : M} : map_domain f (single a b) = single (f a) b :=
sum_single_index single_zero

@[simp] lemma map_domain_zero {f : α → β} : map_domain f (0 : α →₀ M) = (0 : β →₀ M) :=
sum_zero_index

lemma map_domain_congr {f g : α → β} (h : ∀x∈v.support, f x = g x) :
  v.map_domain f = v.map_domain g :=
finset.sum_congr rfl $ λ _ H, by simp only [h _ H]

lemma map_domain_add {f : α → β} : map_domain f (v₁ + v₂) = map_domain f v₁ + map_domain f v₂ :=
sum_add_index (λ _, single_zero) (λ _ _ _, single_add)

@[simp] lemma map_domain_equiv_apply {f : α ≃ β} (x : α →₀ M) (a : β) :
  map_domain f x a = x (f.symm a) :=
begin
  conv_lhs { rw ←f.apply_symm_apply a },
  exact map_domain_apply f.injective _ _,
end

/-- `finsupp.map_domain` is an `add_monoid_hom`. -/
@[simps]
def map_domain.add_monoid_hom (f : α → β) : (α →₀ M) →+ (β →₀ M) :=
{ to_fun := map_domain f,
  map_zero' := map_domain_zero,
  map_add' := λ _ _, map_domain_add}

@[simp]
lemma map_domain.add_monoid_hom_id : map_domain.add_monoid_hom id = add_monoid_hom.id (α →₀ M) :=
add_monoid_hom.ext $ λ _, map_domain_id

lemma map_domain.add_monoid_hom_comp (f : β → γ) (g : α → β) :
  (map_domain.add_monoid_hom (f ∘ g) : (α →₀ M) →+ (γ →₀ M)) =
    (map_domain.add_monoid_hom f).comp (map_domain.add_monoid_hom g) :=
add_monoid_hom.ext $ λ _, map_domain_comp

lemma map_domain_finset_sum {f : α → β} {s : finset ι} {v : ι → α →₀ M} :
  map_domain f (∑ i in s, v i) = ∑ i in s, map_domain f (v i) :=
(map_domain.add_monoid_hom f : (α →₀ M) →+ β →₀ M).map_sum _ _

lemma map_domain_sum [has_zero N] {f : α → β} {s : α →₀ N} {v : α → N → α →₀ M} :
  map_domain f (s.sum v) = s.sum (λa b, map_domain f (v a b)) :=
(map_domain.add_monoid_hom f : (α →₀ M) →+ β →₀ M).map_finsupp_sum _ _

lemma map_domain_support [decidable_eq β] {f : α → β} {s : α →₀ M} :
  (s.map_domain f).support ⊆ s.support.image f :=
finset.subset.trans support_sum $
  finset.subset.trans (finset.bUnion_mono $ assume a ha, support_single_subset) $
  by rw [finset.bUnion_singleton]; exact subset.refl _

@[to_additive]
lemma prod_map_domain_index [comm_monoid N] {f : α → β} {s : α →₀ M}
  {h : β → M → N} (h_zero : ∀b, h b 0 = 1) (h_add : ∀b m₁ m₂, h b (m₁ + m₂) = h b m₁ * h b m₂) :
  (map_domain f s).prod h = s.prod (λa m, h (f a) m) :=
(prod_sum_index h_zero h_add).trans $ prod_congr $ λ _ _, prod_single_index (h_zero _)

/--
A version of `sum_map_domain_index` that takes a bundled `add_monoid_hom`,
rather than separate linearity hypotheses.
-/
-- Note that in `prod_map_domain_index`, `M` is still an additive monoid,
-- so there is no analogous version in terms of `monoid_hom`.
@[simp]
lemma sum_map_domain_index_add_monoid_hom [add_comm_monoid N] {f : α → β}
  {s : α →₀ M} (h : β → M →+ N) :
  (map_domain f s).sum (λ b m, h b m) = s.sum (λ a m, h (f a) m) :=
@sum_map_domain_index _ _ _ _ _ _ _ _
  (λ b m, h b m)
  (λ b, (h b).map_zero)
  (λ b m₁ m₂, (h b).map_add _ _)

lemma emb_domain_eq_map_domain (f : α ↪ β) (v : α →₀ M) :
  emb_domain f v = map_domain f v :=
begin
  ext a,
  by_cases a ∈ set.range f,
  { rcases h with ⟨a, rfl⟩,
    rw [map_domain_apply f.injective, emb_domain_apply] },
  { rw [map_domain_notin_range, emb_domain_notin_range]; assumption }
end

@[to_additive]
lemma prod_map_domain_index_inj [comm_monoid N] {f : α → β} {s : α →₀ M}
  {h : β → M → N} (hf : function.injective f) :
  (s.map_domain f).prod h = s.prod (λa b, h (f a) b) :=
by rw [←function.embedding.coe_fn_mk f hf, ←emb_domain_eq_map_domain, prod_emb_domain]

lemma map_domain_injective {f : α → β} (hf : function.injective f) :
  function.injective (map_domain f : (α →₀ M) → (β →₀ M)) :=
begin
  assume v₁ v₂ eq, ext a,
  have : map_domain f v₁ (f a) = map_domain f v₂ (f a), { rw eq },
  rwa [map_domain_apply hf, map_domain_apply hf] at this,
end

lemma map_domain.add_monoid_hom_comp_map_range [add_comm_monoid N] (f : α → β) (g : M →+ N) :
  (map_domain.add_monoid_hom f).comp (map_range.add_monoid_hom g) =
    (map_range.add_monoid_hom g).comp (map_domain.add_monoid_hom f) :=
by { ext, simp }

/-- When `g` preserves addition, `map_range` and `map_domain` commute. -/
lemma map_domain_map_range [add_comm_monoid N] (f : α → β) (v : α →₀ M) (g : M → N)
  (h0 : g 0 = 0) (hadd : ∀ x y, g (x + y) = g x + g y) :
  map_domain f (map_range g h0 v) = map_range g h0 (map_domain f v) :=
let g' : M →+ N := { to_fun := g, map_zero' := h0, map_add' := hadd} in
add_monoid_hom.congr_fun (map_domain.add_monoid_hom_comp_map_range f g') v

end map_domain

/-! ### Declarations about `comap_domain` -/

section comap_domain

/-- Given `f : α → β`, `l : β →₀ M` and a proof `hf` that `f` is injective on
the preimage of `l.support`, `comap_domain f l hf` is the finitely supported function
from `α` to `M` given by composing `l` with `f`. -/
def comap_domain [has_zero M] (f : α → β) (l : β →₀ M) (hf : set.inj_on f (f ⁻¹' ↑l.support)) :
  α →₀ M :=
{ support := l.support.preimage f hf,
  to_fun := (λ a, l (f a)),
  mem_support_to_fun :=
    begin
      intros a,
      simp only [finset.mem_def.symm, finset.mem_preimage],
      exact l.mem_support_to_fun (f a),
    end }

@[simp]
lemma comap_domain_apply [has_zero M] (f : α → β) (l : β →₀ M)
  (hf : set.inj_on f (f ⁻¹' ↑l.support)) (a : α) :
  comap_domain f l hf a = l (f a) :=
rfl

lemma sum_comap_domain [has_zero M] [add_comm_monoid N]
  (f : α → β) (l : β →₀ M) (g : β → M → N)
  (hf : set.bij_on f (f ⁻¹' ↑l.support) ↑l.support) :
  (comap_domain f l hf.inj_on).sum (g ∘ f) = l.sum g :=
begin
  simp only [sum, comap_domain_apply, (∘)],
  simp [comap_domain, finset.sum_preimage_of_bij f _ _ (λ x, g x (l x))],
end

lemma eq_zero_of_comap_domain_eq_zero [add_comm_monoid M]
  (f : α → β) (l : β →₀ M) (hf : set.bij_on f (f ⁻¹' ↑l.support) ↑l.support) :
   comap_domain f l hf.inj_on = 0 → l = 0 :=
begin
  rw [← support_eq_empty, ← support_eq_empty, comap_domain],
  simp only [finset.ext_iff, finset.not_mem_empty, iff_false, mem_preimage],
  assume h a ha,
  cases hf.2.2 ha with b hb,
  exact h b (hb.2.symm ▸ ha)
end

lemma map_domain_comap_domain [add_comm_monoid M] (f : α → β) (l : β →₀ M)
  (hf : function.injective f) (hl : ↑l.support ⊆ set.range f):
  map_domain f (comap_domain f l (hf.inj_on _)) = l :=
begin
  ext a,
  by_cases h_cases: a ∈ set.range f,
  { rcases set.mem_range.1 h_cases with ⟨b, hb⟩,
    rw [hb.symm, map_domain_apply hf, comap_domain_apply] },
  { rw map_domain_notin_range _ _ h_cases,
    by_contra h_contr,
    apply h_cases (hl $ finset.mem_coe.2 $ mem_support_iff.2 $ λ h, h_contr h.symm) }
end

end comap_domain

section option

/-- Restrict a finitely supported function on `option α` to a finitely supported function on `α`. -/
def some [has_zero M] (f : option α →₀ M) : α →₀ M :=
f.comap_domain option.some (λ _, by simp)

@[simp] lemma some_apply [has_zero M] (f : option α →₀ M) (a : α) :
  f.some a = f (option.some a) := rfl

@[simp] lemma some_zero [has_zero M] : (0 : option α →₀ M).some = 0 :=
by { ext, simp, }

@[simp] lemma some_add [add_comm_monoid M] (f g : option α →₀ M) : (f + g).some = f.some + g.some :=
by { ext, simp, }

@[simp] lemma some_single_none [has_zero M] (m : M) : (single none m : option α →₀ M).some = 0 :=
by { ext, simp, }

@[simp] lemma some_single_some [has_zero M] (a : α) (m : M) :
  (single (option.some a) m : option α →₀ M).some = single a m :=
by { ext b, simp [single_apply], }

@[to_additive]
lemma prod_option_index [add_comm_monoid M] [comm_monoid N]
  (f : option α →₀ M) (b : option α → M → N) (h_zero : ∀ o, b o 0 = 1)
  (h_add : ∀ o m₁ m₂, b o (m₁ + m₂) = b o m₁ * b o m₂) :
  f.prod b = b none (f none) * f.some.prod (λ a, b (option.some a)) :=
begin
  apply induction_linear f,
  { simp [h_zero], },
  { intros f₁ f₂ h₁ h₂,
    rw [finsupp.prod_add_index, h₁, h₂, some_add, finsupp.prod_add_index],
    simp only [h_add, pi.add_apply, finsupp.coe_add],
    rw mul_mul_mul_comm,
    all_goals { simp [h_zero, h_add], }, },
  { rintros (_|a) m; simp [h_zero, h_add], }
end

lemma sum_option_index_smul [semiring R] [add_comm_monoid M] [module R M]
  (f : option α →₀ R) (b : option α → M) :
  f.sum (λ o r, r • b o) =
    f none • b none + f.some.sum (λ a r, r • b (option.some a)) :=
f.sum_option_index _ (λ _, zero_smul _ _) (λ _ _ _, add_smul _ _ _)

end option

/-! ### Declarations about `equiv_congr_left` -/

section equiv_congr_left

variable [has_zero M]

/-- Given `f : α ≃ β`, we can map `l : α →₀ M` to  `equiv_map_domain f l : β →₀ M` (computably)
by mapping the support forwards and the function backwards. -/
def equiv_map_domain (f : α ≃ β) (l : α →₀ M) : β →₀ M :=
{ support := l.support.map f.to_embedding,
  to_fun := λ a, l (f.symm a),
  mem_support_to_fun := λ a, by simp only [finset.mem_map_equiv, mem_support_to_fun]; refl }

@[simp] lemma equiv_map_domain_apply (f : α ≃ β) (l : α →₀ M) (b : β) :
  equiv_map_domain f l b = l (f.symm b) := rfl

lemma equiv_map_domain_symm_apply (f : α ≃ β) (l : β →₀ M) (a : α) :
  equiv_map_domain f.symm l a = l (f a) := rfl

@[simp] lemma equiv_map_domain_refl (l : α →₀ M) : equiv_map_domain (equiv.refl _) l = l :=
by ext x; refl

lemma equiv_map_domain_refl' : equiv_map_domain (equiv.refl _) = @id (α →₀ M) :=
by ext x; refl

lemma equiv_map_domain_trans (f : α ≃ β) (g : β ≃ γ) (l : α →₀ M) :
  equiv_map_domain (f.trans g) l = equiv_map_domain g (equiv_map_domain f l) := by ext x; refl

lemma equiv_map_domain_trans' (f : α ≃ β) (g : β ≃ γ) :
  @equiv_map_domain _ _ M _ (f.trans g) = equiv_map_domain g ∘ equiv_map_domain f := by ext x; refl

@[simp] lemma equiv_map_domain_single (f : α ≃ β) (a : α) (b : M) :
  equiv_map_domain f (single a b) = single (f a) b :=
by ext x; simp only [single_apply, equiv.apply_eq_iff_eq_symm_apply, equiv_map_domain_apply]; congr

@[simp] lemma equiv_map_domain_zero {f : α ≃ β} : equiv_map_domain f (0 : α →₀ M) = (0 : β →₀ M) :=
by ext x; simp only [equiv_map_domain_apply, coe_zero, pi.zero_apply]

lemma equiv_map_domain_eq_map_domain {M} [add_comm_monoid M] (f : α ≃ β) (l : α →₀ M) :
  equiv_map_domain f l = map_domain f l := by ext x; simp [map_domain_equiv_apply]

/-- Given `f : α ≃ β`, the finitely supported function spaces are also in bijection:
`(α →₀ M) ≃ (β →₀ M)`.

This is the finitely-supported version of `equiv.Pi_congr_left`. -/
def equiv_congr_left (f : α ≃ β) : (α →₀ M) ≃ (β →₀ M) :=
by refine ⟨equiv_map_domain f, equiv_map_domain f.symm, λ f, _, λ f, _⟩;
  ext x; simp only [equiv_map_domain_apply, equiv.symm_symm,
    equiv.symm_apply_apply, equiv.apply_symm_apply]

@[simp] lemma equiv_congr_left_apply (f : α ≃ β) (l : α →₀ M) :
  equiv_congr_left f l = equiv_map_domain f l := rfl

@[simp] lemma equiv_congr_left_symm (f : α ≃ β) :
  (@equiv_congr_left _ _ M _ f).symm = equiv_congr_left f.symm := rfl

end equiv_congr_left

/-! ### Declarations about `filter` -/

section filter
section has_zero
variables [has_zero M] (p : α → Prop) (f : α →₀ M)

/-- `filter p f` is the function which is `f a` if `p a` is true and 0 otherwise. -/
def filter (p : α → Prop) (f : α →₀ M) : α →₀ M :=
{ to_fun := λ a, if p a then f a else 0,
  support := f.support.filter (λ a, p a),
  mem_support_to_fun := λ a, by split_ifs; { simp only [h, mem_filter, mem_support_iff], tauto } }

lemma filter_apply (a : α) [D : decidable (p a)] : f.filter p a = if p a then f a else 0 :=
by rw subsingleton.elim D; refl

lemma filter_eq_indicator : ⇑(f.filter p) = set.indicator {x | p x} f := rfl

@[simp] lemma filter_apply_pos {a : α} (h : p a) : f.filter p a = f a :=
if_pos h

@[simp] lemma filter_apply_neg {a : α} (h : ¬ p a) : f.filter p a = 0 :=
if_neg h

@[simp] lemma support_filter [D : decidable_pred p] : (f.filter p).support = f.support.filter p :=
by rw subsingleton.elim D; refl

lemma filter_zero : (0 : α →₀ M).filter p = 0 :=
by rw [← support_eq_empty, support_filter, support_zero, finset.filter_empty]

@[simp] lemma filter_single_of_pos
  {a : α} {b : M} (h : p a) : (single a b).filter p = single a b :=
coe_fn_injective $ by simp [filter_eq_indicator, set.subset_def, mem_support_single, h]

@[simp] lemma filter_single_of_neg
  {a : α} {b : M} (h : ¬ p a) : (single a b).filter p = 0 :=
ext $ by simp [filter_eq_indicator, single_apply_eq_zero, @imp.swap (p _), h]

end has_zero

lemma filter_pos_add_filter_neg [add_zero_class M] (f : α →₀ M) (p : α → Prop) :
  f.filter p + f.filter (λa, ¬ p a) = f :=
coe_fn_injective $ set.indicator_self_add_compl {x | p x} f

end filter

/-! ### Declarations about `frange` -/

section frange
variables [has_zero M]

/-- `frange f` is the image of `f` on the support of `f`. -/
def frange (f : α →₀ M) : finset M := finset.image f f.support

theorem mem_frange {f : α →₀ M} {y : M} :
  y ∈ f.frange ↔ y ≠ 0 ∧ ∃ x, f x = y :=
finset.mem_image.trans
⟨λ ⟨x, hx1, hx2⟩, ⟨hx2 ▸ mem_support_iff.1 hx1, x, hx2⟩,
λ ⟨hy, x, hx⟩, ⟨x, mem_support_iff.2 (hx.symm ▸ hy), hx⟩⟩

theorem zero_not_mem_frange {f : α →₀ M} : (0:M) ∉ f.frange :=
λ H, (mem_frange.1 H).1 rfl

theorem frange_single {x : α} {y : M} : frange (single x y) ⊆ {y} :=
λ r hr, let ⟨t, ht1, ht2⟩ := mem_frange.1 hr in ht2 ▸
  (by rw single_apply at ht2 ⊢; split_ifs at ht2 ⊢; [exact finset.mem_singleton_self _, cc])

end frange

/-! ### Declarations about `subtype_domain` -/

section subtype_domain


section zero

variables [has_zero M] {p : α → Prop}

/-- `subtype_domain p f` is the restriction of the finitely supported function
  `f` to the subtype `p`. -/
def subtype_domain (p : α → Prop) (f : α →₀ M) : (subtype p →₀ M) :=
⟨f.support.subtype p, f ∘ coe, λ a, by simp only [mem_subtype, mem_support_iff]⟩

@[simp] lemma support_subtype_domain [D : decidable_pred p] {f : α →₀ M} :
  (subtype_domain p f).support = f.support.subtype p :=
by rw subsingleton.elim D; refl

@[simp] lemma subtype_domain_apply {a : subtype p} {v : α →₀ M} :
  (subtype_domain p v) a = v (a.val) :=
rfl

@[simp] lemma subtype_domain_zero : subtype_domain p (0 : α →₀ M) = 0 :=
rfl

lemma subtype_domain_eq_zero_iff' {f : α →₀ M} :
  f.subtype_domain p = 0 ↔ ∀ x, p x → f x = 0 :=
by simp_rw [← support_eq_empty, support_subtype_domain, subtype_eq_empty, not_mem_support_iff]

lemma subtype_domain_eq_zero_iff {f : α →₀ M} (hf : ∀ x ∈ f.support , p x) :
  f.subtype_domain p = 0 ↔ f = 0 :=
subtype_domain_eq_zero_iff'.trans ⟨λ H, ext $ λ x,
  if hx : p x then H x hx else not_mem_support_iff.1 $ mt (hf x) hx, λ H x _, by simp [H]⟩

@[to_additive]
lemma prod_subtype_domain_index [comm_monoid N] {v : α →₀ M}
  {h : α → M → N} (hp : ∀x∈v.support, p x) :
  (v.subtype_domain p).prod (λa b, h a b) = v.prod h :=
prod_bij (λp _, p.val)
  (λ _, mem_subtype.1)
  (λ _ _, rfl)
  (λ _ _ _ _, subtype.eq)
  (λ b hb, ⟨⟨b, hp b hb⟩, mem_subtype.2 hb, rfl⟩)

end zero

section add_zero_class
variables [add_zero_class M] {p : α → Prop} {v v' : α →₀ M}

@[simp] lemma subtype_domain_add {v v' : α →₀ M} :
  (v + v').subtype_domain p = v.subtype_domain p + v'.subtype_domain p :=
ext $ λ _, rfl

/-- `subtype_domain` but as an `add_monoid_hom`. -/
def subtype_domain_add_monoid_hom : (α →₀ M) →+ subtype p →₀ M :=
{ to_fun := subtype_domain p,
  map_zero' := subtype_domain_zero,
  map_add' := λ _ _, subtype_domain_add }

/-- `finsupp.filter` as an `add_monoid_hom`. -/
def filter_add_hom (p : α → Prop) : (α →₀ M) →+ (α →₀ M) :=
{ to_fun := filter p,
  map_zero' := filter_zero p,
  map_add' := λ f g, coe_fn_injective $ set.indicator_add {x | p x} f g }

@[simp] lemma filter_add {v v' : α →₀ M} : (v + v').filter p = v.filter p + v'.filter p :=
(filter_add_hom p).map_add v v'

end add_zero_class

section comm_monoid
variables [add_comm_monoid M] {p : α → Prop}

lemma subtype_domain_sum {s : finset ι} {h : ι → α →₀ M} :
  (∑ c in s, h c).subtype_domain p = ∑ c in s, (h c).subtype_domain p :=
(subtype_domain_add_monoid_hom : _ →+ subtype p →₀ M).map_sum _ s

lemma subtype_domain_finsupp_sum [has_zero N] {s : β →₀ N} {h : β → N → α →₀ M} :
  (s.sum h).subtype_domain p = s.sum (λc d, (h c d).subtype_domain p) :=
subtype_domain_sum

lemma filter_sum (s : finset ι) (f : ι → α →₀ M) :
  (∑ a in s, f a).filter p = ∑ a in s, filter p (f a) :=
(filter_add_hom p : (α →₀ M) →+ _).map_sum f s

lemma filter_eq_sum (p : α → Prop) [D : decidable_pred p] (f : α →₀ M) :
  f.filter p = ∑ i in f.support.filter p, single i (f i) :=
(f.filter p).sum_single.symm.trans $ finset.sum_congr (by rw subsingleton.elim D; refl) $
  λ x hx, by rw [filter_apply_pos _ _ (mem_filter.1 hx).2]

end comm_monoid

section group
variables [add_group G] {p : α → Prop} {v v' : α →₀ G}

@[simp] lemma subtype_domain_neg : (- v).subtype_domain p = - v.subtype_domain p :=
ext $ λ _, rfl

@[simp] lemma subtype_domain_sub :
  (v - v').subtype_domain p = v.subtype_domain p - v'.subtype_domain p :=
ext $ λ _, rfl

@[simp] lemma single_neg {a : α} {b : G} : single a (-b) = -single a b :=
(single_add_hom a : G →+ _).map_neg b

@[simp] lemma single_sub {a : α} {b₁ b₂ : G} : single a (b₁ - b₂) = single a b₁ - single a b₂ :=
(single_add_hom a : G →+ _).map_sub b₁ b₂

@[simp] lemma erase_neg (a : α) (f : α →₀ G) : erase a (-f) = -erase a f :=
(erase_add_hom a : (_ →₀ G) →+ _).map_neg f

@[simp] lemma erase_sub (a : α) (f₁ f₂ : α →₀ G) : erase a (f₁ - f₂) = erase a f₁ - erase a f₂ :=
(erase_add_hom a : (_ →₀ G) →+ _).map_sub f₁ f₂

@[simp] lemma filter_neg (p : α → Prop) (f : α →₀ G) : filter p (-f) = -filter p f :=
(filter_add_hom p : (_ →₀ G) →+ _).map_neg f

@[simp] lemma filter_sub (p : α → Prop) (f₁ f₂ : α →₀ G) :
  filter p (f₁ - f₂) = filter p f₁ - filter p f₂ :=
(filter_add_hom p : (_ →₀ G) →+ _).map_sub f₁ f₂

end group

end subtype_domain

/-! ### Declarations relating `finsupp` to `multiset` -/

section multiset

/-- Given `f : α →₀ ℕ`, `f.to_multiset` is the multiset with multiplicities given by the values of
`f` on the elements of `α`. We define this function as an `add_equiv`. -/
def to_multiset : (α →₀ ℕ) ≃+ multiset α :=
{ to_fun := λ f, f.sum (λa n, n • {a}),
  inv_fun := λ s, ⟨s.to_finset, λ a, s.count a, λ a, by simp⟩,
  left_inv := λ f, ext $ λ a, by
    { simp only [sum, multiset.count_sum', multiset.count_singleton, mul_boole, coe_mk,
        multiset.mem_to_finset, iff_self, not_not, mem_support_iff, ite_eq_left_iff, ne.def,
        multiset.count_eq_zero, multiset.count_nsmul, finset.sum_ite_eq, ite_not],
      exact eq.symm },
  right_inv := λ s, by simp only [sum, coe_mk, multiset.to_finset_sum_count_nsmul_eq],
  map_add' := λ f g, sum_add_index (λ a, zero_nsmul _) (λ a, add_nsmul _) }

lemma to_multiset_zero : (0 : α →₀ ℕ).to_multiset = 0 :=
rfl

lemma to_multiset_add (m n : α →₀ ℕ) :
  (m + n).to_multiset = m.to_multiset + n.to_multiset :=
to_multiset.map_add m n

lemma to_multiset_apply (f : α →₀ ℕ) : f.to_multiset = f.sum (λ a n, n • {a}) := rfl

@[simp]
lemma to_multiset_symm_apply (s : multiset α) (x : α) :
  finsupp.to_multiset.symm s x = s.count x :=
rfl

@[simp] lemma to_multiset_single (a : α) (n : ℕ) : to_multiset (single a n) = n • {a} :=
by rw [to_multiset_apply, sum_single_index]; apply zero_nsmul

lemma to_multiset_sum {ι : Type*} {f : ι → α →₀ ℕ} (s : finset ι) :
  finsupp.to_multiset (∑ i in s, f i) = ∑ i in s, finsupp.to_multiset (f i) :=
add_equiv.map_sum _ _ _

lemma to_multiset_sum_single {ι : Type*} (s : finset ι) (n : ℕ) :
  finsupp.to_multiset (∑ i in s, single i n) = n • s.val :=
by simp_rw [to_multiset_sum, finsupp.to_multiset_single, sum_nsmul, sum_multiset_singleton]

lemma card_to_multiset (f : α →₀ ℕ) : f.to_multiset.card = f.sum (λa, id) :=
by simp [to_multiset_apply, add_monoid_hom.map_finsupp_sum, function.id_def]

lemma to_multiset_map (f : α →₀ ℕ) (g : α → β) :
  f.to_multiset.map g = (f.map_domain g).to_multiset :=
begin
  refine f.induction _ _,
  { rw [to_multiset_zero, multiset.map_zero, map_domain_zero, to_multiset_zero] },
  { assume a n f _ _ ih,
    rw [to_multiset_add, multiset.map_add, ih, map_domain_add, map_domain_single,
        to_multiset_single, to_multiset_add, to_multiset_single,
        ← multiset.coe_map_add_monoid_hom, (multiset.map_add_monoid_hom g).map_nsmul],
    refl }
end

@[simp] lemma prod_to_multiset [comm_monoid M] (f : M →₀ ℕ) :
  f.to_multiset.prod = f.prod (λa n, a ^ n) :=
begin
  refine f.induction _ _,
  { rw [to_multiset_zero, multiset.prod_zero, finsupp.prod_zero_index] },
  { assume a n f _ _ ih,
    rw [to_multiset_add, multiset.prod_add, ih, to_multiset_single, finsupp.prod_add_index,
      finsupp.prod_single_index, multiset.prod_nsmul, multiset.prod_singleton],
    { exact pow_zero a },
    { exact pow_zero },
    { exact pow_add } }
end

@[simp] lemma to_finset_to_multiset [decidable_eq α] (f : α →₀ ℕ) :
  f.to_multiset.to_finset = f.support :=
begin
  refine f.induction _ _,
  { rw [to_multiset_zero, multiset.to_finset_zero, support_zero] },
  { assume a n f ha hn ih,
    rw [to_multiset_add, multiset.to_finset_add, ih, to_multiset_single, support_add_eq,
      support_single_ne_zero hn, multiset.to_finset_nsmul _ _ hn, multiset.to_finset_singleton],
    refine disjoint.mono_left support_single_subset _,
    rwa [finset.disjoint_singleton_left] }
end

@[simp] lemma count_to_multiset [decidable_eq α] (f : α →₀ ℕ) (a : α) :
  f.to_multiset.count a = f a :=
calc f.to_multiset.count a = f.sum (λx n, (n • {x} : multiset α).count a) :
  (multiset.count_add_monoid_hom a).map_sum _ f.support
  ... = f.sum (λx n, n * ({x} : multiset α).count a) : by simp only [multiset.count_nsmul]
  ... = f a * ({a} : multiset α).count a : sum_eq_single _
    (λ a' _ H, by simp only [multiset.count_singleton, if_false, H.symm, mul_zero])
    (λ H, by simp only [not_mem_support_iff.1 H, zero_mul])
  ... = f a : by rw [multiset.count_singleton_self, mul_one]

lemma mem_support_multiset_sum [add_comm_monoid M]
  {s : multiset (α →₀ M)} (a : α) :
  a ∈ s.sum.support → ∃f∈s, a ∈ (f : α →₀ M).support :=
multiset.induction_on s false.elim
  begin
    assume f s ih ha,
    by_cases a ∈ f.support,
    { exact ⟨f, multiset.mem_cons_self _ _, h⟩ },
    { simp only [multiset.sum_cons, mem_support_iff, add_apply,
        not_mem_support_iff.1 h, zero_add] at ha,
      rcases ih (mem_support_iff.2 ha) with ⟨f', h₀, h₁⟩,
      exact ⟨f', multiset.mem_cons_of_mem h₀, h₁⟩ }
  end

lemma mem_support_finset_sum [add_comm_monoid M]
  {s : finset ι} {h : ι → α →₀ M} (a : α) (ha : a ∈ (∑ c in s, h c).support) :
  ∃ c ∈ s, a ∈ (h c).support :=
let ⟨f, hf, hfa⟩ := mem_support_multiset_sum a ha in
let ⟨c, hc, eq⟩ := multiset.mem_map.1 hf in
⟨c, hc, eq.symm ▸ hfa⟩

@[simp] lemma mem_to_multiset (f : α →₀ ℕ) (i : α) :
  i ∈ f.to_multiset ↔ i ∈ f.support :=
by rw [← multiset.count_ne_zero, finsupp.count_to_multiset, finsupp.mem_support_iff]

end multiset

/-! ### Declarations about `curry` and `uncurry` -/

section curry_uncurry

variables [add_comm_monoid M] [add_comm_monoid N]

/-- Given a finitely supported function `f` from a product type `α × β` to `γ`,
`curry f` is the "curried" finitely supported function from `α` to the type of
finitely supported functions from `β` to `γ`. -/
protected def curry (f : (α × β) →₀ M) : α →₀ (β →₀ M) :=
f.sum $ λp c, single p.1 (single p.2 c)

@[simp] lemma curry_apply (f : (α × β) →₀ M) (x : α) (y : β) :
  f.curry x y = f (x, y) :=
begin
  have : ∀ (b : α × β), single b.fst (single b.snd (f b)) x y = if b = (x, y) then f b else 0,
  { rintros ⟨b₁, b₂⟩,
    simp [single_apply, ite_apply, prod.ext_iff, ite_and],
    split_ifs; simp [single_apply, *] },
  rw [finsupp.curry, sum_apply, sum_apply, finsupp.sum, finset.sum_eq_single, this, if_pos rfl],
  { intros b hb b_ne, rw [this b, if_neg b_ne] },
  { intros hxy, rw [this (x, y), if_pos rfl, not_mem_support_iff.mp hxy] }
end

lemma sum_curry_index (f : (α × β) →₀ M) (g : α → β → M → N)
  (hg₀ : ∀ a b, g a b 0 = 0) (hg₁ : ∀a b c₀ c₁, g a b (c₀ + c₁) = g a b c₀ + g a b c₁) :
  f.curry.sum (λa f, f.sum (g a)) = f.sum (λp c, g p.1 p.2 c) :=
begin
  rw [finsupp.curry],
  transitivity,
  { exact sum_sum_index (assume a, sum_zero_index)
      (assume a b₀ b₁, sum_add_index (assume a, hg₀ _ _) (assume c d₀ d₁, hg₁ _ _ _ _)) },
  congr, funext p c,
  transitivity,
  { exact sum_single_index sum_zero_index },
  exact sum_single_index (hg₀ _ _)
end

/-- Given a finitely supported function `f` from `α` to the type of
finitely supported functions from `β` to `M`,
`uncurry f` is the "uncurried" finitely supported function from `α × β` to `M`. -/
protected def uncurry (f : α →₀ (β →₀ M)) : (α × β) →₀ M :=
f.sum $ λa g, g.sum $ λb c, single (a, b) c

/-- `finsupp_prod_equiv` defines the `equiv` between `((α × β) →₀ M)` and `(α →₀ (β →₀ M))` given by
currying and uncurrying. -/
def finsupp_prod_equiv : ((α × β) →₀ M) ≃ (α →₀ (β →₀ M)) :=
by refine ⟨finsupp.curry, finsupp.uncurry, λ f, _, λ f, _⟩; simp only [
  finsupp.curry, finsupp.uncurry, sum_sum_index, sum_zero_index, sum_add_index,
  sum_single_index, single_zero, single_add, eq_self_iff_true, forall_true_iff,
  forall_3_true_iff, prod.mk.eta, (single_sum _ _ _).symm, sum_single]

lemma filter_curry (f : α × β →₀ M) (p : α → Prop) :
  (f.filter (λa:α×β, p a.1)).curry = f.curry.filter p :=
begin
  rw [finsupp.curry, finsupp.curry, finsupp.sum, finsupp.sum, filter_sum, support_filter,
    sum_filter],
  refine finset.sum_congr rfl _,
  rintros ⟨a₁, a₂⟩ ha,
  dsimp only,
  split_ifs,
  { rw [filter_apply_pos, filter_single_of_pos]; exact h },
  { rwa [filter_single_of_neg] }
end

lemma support_curry [decidable_eq α] (f : α × β →₀ M) :
  f.curry.support ⊆ f.support.image prod.fst :=
begin
  rw ← finset.bUnion_singleton,
  refine finset.subset.trans support_sum _,
  refine finset.bUnion_mono (assume a _, support_single_subset)
end

end curry_uncurry

section sum

/-- `finsupp.sum_elim f g` maps `inl x` to `f x` and `inr y` to `g y`. -/
def sum_elim {α β γ : Type*} [has_zero γ]
  (f : α →₀ γ) (g : β →₀ γ) : α ⊕ β →₀ γ :=
on_finset
  ((f.support.map ⟨_, sum.inl_injective⟩) ∪ g.support.map ⟨_, sum.inr_injective⟩)
  (sum.elim f g)
  (λ ab h, by { cases ab with a b; simp only [sum.elim_inl, sum.elim_inr] at h; simpa })

@[simp] lemma coe_sum_elim {α β γ : Type*} [has_zero γ]
  (f : α →₀ γ) (g : β →₀ γ) : ⇑(sum_elim f g) = sum.elim f g := rfl

lemma sum_elim_apply {α β γ : Type*} [has_zero γ]
  (f : α →₀ γ) (g : β →₀ γ) (x : α ⊕ β) : sum_elim f g x = sum.elim f g x := rfl

lemma sum_elim_inl {α β γ : Type*} [has_zero γ]
  (f : α →₀ γ) (g : β →₀ γ) (x : α) : sum_elim f g (sum.inl x) = f x := rfl

lemma sum_elim_inr {α β γ : Type*} [has_zero γ]
  (f : α →₀ γ) (g : β →₀ γ) (x : β) : sum_elim f g (sum.inr x) = g x := rfl

/-- The equivalence between `(α ⊕ β) →₀ γ` and `(α →₀ γ) × (β →₀ γ)`.

This is the `finsupp` version of `equiv.sum_arrow_equiv_prod_arrow`. -/
@[simps apply symm_apply]
def sum_finsupp_equiv_prod_finsupp {α β γ : Type*} [has_zero γ] :
  ((α ⊕ β) →₀ γ) ≃ (α →₀ γ) × (β →₀ γ) :=
{ to_fun := λ f,
    ⟨f.comap_domain sum.inl (sum.inl_injective.inj_on _),
     f.comap_domain sum.inr (sum.inr_injective.inj_on _)⟩,
  inv_fun := λ fg, sum_elim fg.1 fg.2,
  left_inv := λ f, by { ext ab, cases ab with a b; simp },
  right_inv := λ fg, by { ext; simp } }

lemma fst_sum_finsupp_equiv_prod_finsupp {α β γ : Type*} [has_zero γ]
  (f : (α ⊕ β) →₀ γ) (x : α) :
  (sum_finsupp_equiv_prod_finsupp f).1 x = f (sum.inl x) :=
rfl

lemma snd_sum_finsupp_equiv_prod_finsupp {α β γ : Type*} [has_zero γ]
  (f : (α ⊕ β) →₀ γ) (y : β) :
  (sum_finsupp_equiv_prod_finsupp f).2 y = f (sum.inr y) :=
rfl

lemma sum_finsupp_equiv_prod_finsupp_symm_inl {α β γ : Type*} [has_zero γ]
  (fg : (α →₀ γ) × (β →₀ γ)) (x : α) :
  (sum_finsupp_equiv_prod_finsupp.symm fg) (sum.inl x) = fg.1 x :=
rfl

lemma sum_finsupp_equiv_prod_finsupp_symm_inr {α β γ : Type*} [has_zero γ]
  (fg : (α →₀ γ) × (β →₀ γ)) (y : β) :
  (sum_finsupp_equiv_prod_finsupp.symm fg) (sum.inr y) = fg.2 y :=
rfl

variables [add_monoid M]

/-- The additive equivalence between `(α ⊕ β) →₀ M` and `(α →₀ M) × (β →₀ M)`.

This is the `finsupp` version of `equiv.sum_arrow_equiv_prod_arrow`. -/
@[simps apply symm_apply] def sum_finsupp_add_equiv_prod_finsupp {α β : Type*} :
  ((α ⊕ β) →₀ M) ≃+ (α →₀ M) × (β →₀ M) :=
{ map_add' :=
    by { intros, ext;
          simp only [equiv.to_fun_as_coe, prod.fst_add, prod.snd_add, add_apply,
              snd_sum_finsupp_equiv_prod_finsupp, fst_sum_finsupp_equiv_prod_finsupp] },
  .. sum_finsupp_equiv_prod_finsupp }

lemma fst_sum_finsupp_add_equiv_prod_finsupp {α β : Type*}
  (f : (α ⊕ β) →₀ M) (x : α) :
  (sum_finsupp_add_equiv_prod_finsupp f).1 x = f (sum.inl x) :=
rfl

lemma snd_sum_finsupp_add_equiv_prod_finsupp {α β : Type*}
  (f : (α ⊕ β) →₀ M) (y : β) :
  (sum_finsupp_add_equiv_prod_finsupp f).2 y = f (sum.inr y) :=
rfl

lemma sum_finsupp_add_equiv_prod_finsupp_symm_inl {α β : Type*}
  (fg : (α →₀ M) × (β →₀ M)) (x : α) :
  (sum_finsupp_add_equiv_prod_finsupp.symm fg) (sum.inl x) = fg.1 x :=
rfl

lemma sum_finsupp_add_equiv_prod_finsupp_symm_inr {α β : Type*}
  (fg : (α →₀ M) × (β →₀ M)) (y : β) :
  (sum_finsupp_add_equiv_prod_finsupp.symm fg) (sum.inr y) = fg.2 y :=
rfl

end sum

section
variables [group G] [mul_action G α] [add_comm_monoid M]

/--
Scalar multiplication by a group element g,
given by precomposition with the action of g⁻¹ on the domain.
-/
def comap_has_scalar : has_scalar G (α →₀ M) :=
{ smul := λ g f, f.comap_domain (λ a, g⁻¹ • a)
  (λ a a' m m' h, by simpa [←mul_smul] using (congr_arg (λ a, g • a) h)) }

local attribute [instance] comap_has_scalar

/--
Scalar multiplication by a group element,
given by precomposition with the action of g⁻¹ on the domain,
is multiplicative in g.
-/
def comap_mul_action : mul_action G (α →₀ M) :=
{ one_smul := λ f, by { ext, dsimp [(•)], simp, },
  mul_smul := λ g g' f, by { ext, dsimp [(•)], simp [mul_smul], }, }

local attribute [instance] comap_mul_action

/--
Scalar multiplication by a group element,
given by precomposition with the action of g⁻¹ on the domain,
is additive in the second argument.
-/
def comap_distrib_mul_action :
  distrib_mul_action G (α →₀ M) :=
{ smul_zero := λ g, by { ext, dsimp [(•)], simp, },
  smul_add := λ g f f', by { ext, dsimp [(•)], simp, }, }

/--
Scalar multiplication by a group element on finitely supported functions on a group,
given by precomposition with the action of g⁻¹. -/
def comap_distrib_mul_action_self :
  distrib_mul_action G (G →₀ M) :=
@finsupp.comap_distrib_mul_action G M G _ (monoid.to_mul_action G) _

@[simp]
lemma comap_smul_single (g : G) (a : α) (b : M) :
  g • single a b = single (g • a) b :=
begin
  ext a',
  dsimp [(•)],
  by_cases h : g • a = a',
  { subst h, simp [←mul_smul], },
  { simp [single_eq_of_ne h], rw [single_eq_of_ne],
    rintro rfl, simpa [←mul_smul] using h, }
end

@[simp]
lemma comap_smul_apply (g : G) (f : α →₀ M) (a : α) :
  (g • f) a = f (g⁻¹ • a) := rfl

end

section
instance [monoid R] [add_monoid M] [distrib_mul_action R M] : has_scalar R (α →₀ M) :=
⟨λa v, v.map_range ((•) a) (smul_zero _)⟩

/-!
Throughout this section, some `monoid` and `semiring` arguments are specified with `{}` instead of
`[]`. See note [implicit instance arguments].
-/

@[simp] lemma coe_smul {_ : monoid R} [add_monoid M] [distrib_mul_action R M]
  (b : R) (v : α →₀ M) : ⇑(b • v) = b • v := rfl
lemma smul_apply {_ : monoid R} [add_monoid M] [distrib_mul_action R M]
  (b : R) (v : α →₀ M) (a : α) : (b • v) a = b • (v a) := rfl

lemma _root_.is_smul_regular.finsupp {_ : monoid R} [add_monoid M] [distrib_mul_action R M] {k : R}
  (hk : is_smul_regular M k) : is_smul_regular (α →₀ M) k :=
λ _ _ h, ext $ λ i, hk (congr_fun h i)

instance [monoid R] [nonempty α] [add_monoid M] [distrib_mul_action R M] [has_faithful_scalar R M] :
  has_faithful_scalar R (α →₀ M) :=
{ eq_of_smul_eq_smul := λ r₁ r₂ h, let ⟨a⟩ := ‹nonempty α› in eq_of_smul_eq_smul $ λ m : M,
    by simpa using congr_fun (h (single a m)) a }

variables (α M)

instance [monoid R] [add_monoid M] [distrib_mul_action R M] : distrib_mul_action R (α →₀ M) :=
{ smul      := (•),
  smul_add  := λ a x y, ext $ λ _, smul_add _ _ _,
  one_smul  := λ x, ext $ λ _, one_smul _ _,
  mul_smul  := λ r s x, ext $ λ _, mul_smul _ _ _,
  smul_zero := λ x, ext $ λ _, smul_zero _ }

instance [monoid R] [monoid S] [add_monoid M] [distrib_mul_action R M] [distrib_mul_action S M]
  [has_scalar R S] [is_scalar_tower R S M] :
  is_scalar_tower R S (α →₀ M) :=
{ smul_assoc := λ r s a, ext $ λ _, smul_assoc _ _ _ }

instance [monoid R] [monoid S] [add_monoid M] [distrib_mul_action R M] [distrib_mul_action S M]
  [smul_comm_class R S M] :
  smul_comm_class R S (α →₀ M) :=
{ smul_comm := λ r s a, ext $ λ _, smul_comm _ _ _ }

instance [semiring R] [add_comm_monoid M] [module R M] : module R (α →₀ M) :=
{ smul      := (•),
  zero_smul := λ x, ext $ λ _, zero_smul _ _,
  add_smul  := λ a x y, ext $ λ _, add_smul _ _ _,
  .. finsupp.distrib_mul_action α M }

variables {α M} {R}

lemma support_smul {_ : monoid R} [add_monoid M] [distrib_mul_action R M] {b : R} {g : α →₀ M} :
  (b • g).support ⊆ g.support :=
λ a, by { simp only [smul_apply, mem_support_iff, ne.def], exact mt (λ h, h.symm ▸ smul_zero _) }

section

variables {p : α → Prop}

@[simp] lemma filter_smul {_ : monoid R} [add_monoid M] [distrib_mul_action R M]
  {b : R} {v : α →₀ M} : (b • v).filter p = b • v.filter p :=
coe_fn_injective $ set.indicator_smul {x | p x} b v

end

lemma map_domain_smul {_ : monoid R} [add_comm_monoid M] [distrib_mul_action R M]
   {f : α → β} (b : R) (v : α →₀ M) : map_domain f (b • v) = b • map_domain f v :=
begin
  change map_domain f (map_range _ _ _) = map_range _ _ _,
  apply finsupp.induction v, { simp only [map_domain_zero, map_range_zero] },
  intros a b v' hv₁ hv₂ IH,
  rw [map_range_add, map_domain_add, IH, map_domain_add, map_range_add,
    map_range_single, map_domain_single, map_domain_single, map_range_single];
  apply smul_add
end

@[simp] lemma smul_single {_ : monoid R} [add_monoid M] [distrib_mul_action R M]
  (c : R) (a : α) (b : M) : c • finsupp.single a b = finsupp.single a (c • b) :=
map_range_single

@[simp] lemma smul_single' {_ : semiring R}
  (c : R) (a : α) (b : R) : c • finsupp.single a b = finsupp.single a (c * b) :=
smul_single _ _ _

lemma map_range_smul {_ : monoid R} [add_monoid M] [distrib_mul_action R M]
  [add_monoid N] [distrib_mul_action R N]
  {f : M → N} {hf : f 0 = 0} (c : R) (v : α →₀ M) (hsmul : ∀ x, f (c • x) = c • f x) :
  map_range f hf (c • v) = c • map_range f hf v :=
begin
  erw ←map_range_comp,
  have : (f ∘ (•) c) = ((•) c ∘ f) := funext hsmul,
  simp_rw this,
  apply map_range_comp,
  rw [function.comp_apply, smul_zero, hf],
end

lemma smul_single_one [semiring R] (a : α) (b : R) : b • single a 1 = single a b :=
by rw [smul_single, smul_eq_mul, mul_one]

end

lemma sum_smul_index [semiring R] [add_comm_monoid M] {g : α →₀ R} {b : R} {h : α → R → M}
  (h0 : ∀i, h i 0 = 0) : (b • g).sum h = g.sum (λi a, h i (b * a)) :=
finsupp.sum_map_range_index h0

lemma sum_smul_index' [monoid R] [add_monoid M] [distrib_mul_action R M] [add_comm_monoid N]
  {g : α →₀ M} {b : R} {h : α → M → N} (h0 : ∀i, h i 0 = 0) :
  (b • g).sum h = g.sum (λi c, h i (b • c)) :=
finsupp.sum_map_range_index h0

/-- A version of `finsupp.sum_smul_index'` for bundled additive maps. -/
lemma sum_smul_index_add_monoid_hom
  [monoid R] [add_monoid M] [add_comm_monoid N] [distrib_mul_action R M]
  {g : α →₀ M} {b : R} {h : α → M →+ N} :
  (b • g).sum (λ a, h a) = g.sum (λ i c, h i (b • c)) :=
sum_map_range_index (λ i, (h i).map_zero)

instance [semiring R] [add_comm_monoid M] [module R M] {ι : Type*}
  [no_zero_smul_divisors R M] : no_zero_smul_divisors R (ι →₀ M) :=
⟨λ c f h, or_iff_not_imp_left.mpr (λ hc, finsupp.ext
  (λ i, (smul_eq_zero.mp (finsupp.ext_iff.mp h i)).resolve_left hc))⟩

section distrib_mul_action_hom

variables [semiring R]
variables [add_comm_monoid M] [add_comm_monoid N] [distrib_mul_action R M] [distrib_mul_action R N]

/-- `finsupp.single` as a `distrib_mul_action_hom`.

See also `finsupp.lsingle` for the version as a linear map. -/
def distrib_mul_action_hom.single (a : α) : M →+[R] (α →₀ M) :=
{ map_smul' :=
    λ k m, by simp only [add_monoid_hom.to_fun_eq_coe, single_add_hom_apply, smul_single],
  .. single_add_hom a }

lemma distrib_mul_action_hom_ext {f g : (α →₀ M) →+[R] N}
  (h : ∀ (a : α) (m : M), f (single a m) = g (single a m)) :
  f = g :=
distrib_mul_action_hom.to_add_monoid_hom_injective $ add_hom_ext h

/-- See note [partially-applied ext lemmas]. -/
@[ext] lemma distrib_mul_action_hom_ext' {f g : (α →₀ M) →+[R] N}
  (h : ∀ (a : α), f.comp (distrib_mul_action_hom.single a) =
                  g.comp (distrib_mul_action_hom.single a)) :
  f = g :=
distrib_mul_action_hom_ext $ λ a, distrib_mul_action_hom.congr_fun (h a)

end distrib_mul_action_hom

section
variables [has_zero R]

/-- The `finsupp` version of `pi.unique`. -/
instance unique_of_right [subsingleton R] : unique (α →₀ R) :=
{ uniq := λ l, ext $ λ i, subsingleton.elim _ _,
  .. finsupp.inhabited }

/-- The `finsupp` version of `pi.unique_of_is_empty`. -/
instance unique_of_left [is_empty α] : unique (α →₀ R) :=
{ uniq := λ l, ext is_empty_elim,
  .. finsupp.inhabited }

end

/-- Given an `add_comm_monoid M` and `s : set α`, `restrict_support_equiv s M` is the `equiv`
between the subtype of finitely supported functions with support contained in `s` and
the type of finitely supported functions from `s`. -/
def restrict_support_equiv (s : set α) (M : Type*) [add_comm_monoid M] :
  {f : α →₀ M // ↑f.support ⊆ s } ≃ (s →₀ M) :=
begin
  refine ⟨λf, subtype_domain (λx, x ∈ s) f.1, λ f, ⟨f.map_domain subtype.val, _⟩, _, _⟩,
  { refine set.subset.trans (finset.coe_subset.2 map_domain_support) _,
    rw [finset.coe_image, set.image_subset_iff],
    exact assume x hx, x.2 },
  { rintros ⟨f, hf⟩,
    apply subtype.eq,
    ext a,
    dsimp only,
    refine classical.by_cases (assume h : a ∈ set.range (subtype.val : s → α), _) (assume h, _),
    { rcases h with ⟨x, rfl⟩,
      rw [map_domain_apply subtype.val_injective, subtype_domain_apply] },
    { convert map_domain_notin_range _ _ h,
      rw [← not_mem_support_iff],
      refine mt _ h,
      exact assume ha, ⟨⟨a, hf ha⟩, rfl⟩ } },
  { assume f,
    ext ⟨a, ha⟩,
    dsimp only,
    rw [subtype_domain_apply, map_domain_apply subtype.val_injective] }
end

/-- Given `add_comm_monoid M` and `e : α ≃ β`, `dom_congr e` is the corresponding `equiv` between
`α →₀ M` and `β →₀ M`.

This is `finsupp.equiv_congr_left` as an `add_equiv`. -/
@[simps apply]
protected def dom_congr [add_comm_monoid M] (e : α ≃ β) : (α →₀ M) ≃+ (β →₀ M) :=
{ to_fun := equiv_map_domain e,
  inv_fun := equiv_map_domain e.symm,
  left_inv := λ v, begin
    simp only [← equiv_map_domain_trans, equiv.self_trans_symm],
    exact equiv_map_domain_refl _
  end,
  right_inv := begin
    assume v,
    simp only [← equiv_map_domain_trans, equiv.symm_trans_self],
    exact equiv_map_domain_refl _
  end,
  map_add' := λ a b, by simp only [equiv_map_domain_eq_map_domain]; exact map_domain_add }

@[simp] lemma dom_congr_refl [add_comm_monoid M] :
  finsupp.dom_congr (equiv.refl α) = add_equiv.refl (α →₀ M) :=
add_equiv.ext $ λ _, equiv_map_domain_refl _

@[simp] lemma dom_congr_symm [add_comm_monoid M] (e : α ≃ β) :
  (finsupp.dom_congr e).symm = (finsupp.dom_congr e.symm : (β →₀ M) ≃+ (α →₀ M)):=
add_equiv.ext $ λ _, rfl

@[simp] lemma dom_congr_trans [add_comm_monoid M] (e : α ≃ β) (f : β ≃ γ) :
  (finsupp.dom_congr e).trans (finsupp.dom_congr f) =
    (finsupp.dom_congr (e.trans f) : (α →₀ M) ≃+ _) :=
add_equiv.ext $ λ _, (equiv_map_domain_trans _ _ _).symm

end finsupp

namespace finsupp

/-! ### Declarations about sigma types -/

section sigma

variables {αs : ι → Type*} [has_zero M] (l : (Σ i, αs i) →₀ M)

/-- Given `l`, a finitely supported function from the sigma type `Σ (i : ι), αs i` to `M` and
an index element `i : ι`, `split l i` is the `i`th component of `l`,
a finitely supported function from `as i` to `M`.

This is the `finsupp` version of `sigma.curry`.
-/
def split (i : ι) : αs i →₀ M :=
l.comap_domain (sigma.mk i) (λ x1 x2 _ _ hx, heq_iff_eq.1 (sigma.mk.inj hx).2)

lemma split_apply (i : ι) (x : αs i) : split l i x = l ⟨i, x⟩ :=
begin
  dunfold split,
  rw comap_domain_apply
end

/-- Given `l`, a finitely supported function from the sigma type `Σ (i : ι), αs i` to `β`,
`split_support l` is the finset of indices in `ι` that appear in the support of `l`. -/
def split_support : finset ι := l.support.image sigma.fst

lemma mem_split_support_iff_nonzero (i : ι) :
  i ∈ split_support l ↔ split l i ≠ 0 :=
begin
  rw [split_support, mem_image, ne.def, ← support_eq_empty, ← ne.def,
    ← finset.nonempty_iff_ne_empty, split, comap_domain, finset.nonempty],
  simp only [exists_prop, finset.mem_preimage, exists_and_distrib_right, exists_eq_right,
    mem_support_iff, sigma.exists, ne.def]
end

/-- Given `l`, a finitely supported function from the sigma type `Σ i, αs i` to `β` and
an `ι`-indexed family `g` of functions from `(αs i →₀ β)` to `γ`, `split_comp` defines a
finitely supported function from the index type `ι` to `γ` given by composing `g i` with
`split l i`. -/
def split_comp [has_zero N] (g : Π i, (αs i →₀ M) → N)
  (hg : ∀ i x, x = 0 ↔ g i x = 0) : ι →₀ N :=
{ support := split_support l,
  to_fun := λ i, g i (split l i),
  mem_support_to_fun :=
  begin
    intros i,
    rw [mem_split_support_iff_nonzero, not_iff_not, hg],
  end }

lemma sigma_support : l.support = l.split_support.sigma (λ i, (l.split i).support) :=
by simp only [finset.ext_iff, split_support, split, comap_domain, mem_image,
  mem_preimage, sigma.forall, mem_sigma]; tauto

lemma sigma_sum [add_comm_monoid N] (f : (Σ (i : ι), αs i) → M → N) :
  l.sum f = ∑ i in split_support l, (split l i).sum (λ (a : αs i) b, f ⟨i, a⟩ b) :=
by simp only [sum, sigma_support, sum_sigma, split_apply]

variables {η : Type*} [fintype η] {ιs : η → Type*} [has_zero α]

/-- On a `fintype η`, `finsupp.split` is an equivalence between `(Σ (j : η), ιs j) →₀ α`
and `Π j, (ιs j →₀ α)`.

This is the `finsupp` version of `equiv.Pi_curry`. -/
noncomputable def sigma_finsupp_equiv_pi_finsupp :
  ((Σ j, ιs j) →₀ α) ≃ Π j, (ιs j →₀ α) :=
{ to_fun := split,
  inv_fun := λ f, on_finset
    (finset.univ.sigma (λ j, (f j).support))
    (λ ji, f ji.1 ji.2)
    (λ g hg, finset.mem_sigma.mpr ⟨finset.mem_univ _, mem_support_iff.mpr hg⟩),
  left_inv := λ f, by { ext, simp [split] },
  right_inv := λ f, by { ext, simp [split] } }

@[simp] lemma sigma_finsupp_equiv_pi_finsupp_apply
  (f : (Σ j, ιs j) →₀ α) (j i) :
sigma_finsupp_equiv_pi_finsupp f j i = f ⟨j, i⟩ := rfl

/-- On a `fintype η`, `finsupp.split` is an additive equivalence between
`(Σ (j : η), ιs j) →₀ α` and `Π j, (ιs j →₀ α)`.

This is the `add_equiv` version of `finsupp.sigma_finsupp_equiv_pi_finsupp`.
-/
noncomputable def sigma_finsupp_add_equiv_pi_finsupp
  {α : Type*} {ιs : η → Type*} [add_monoid α] :
  ((Σ j, ιs j) →₀ α) ≃+ Π j, (ιs j →₀ α) :=
{ map_add' := λ f g, by { ext, simp },
  .. sigma_finsupp_equiv_pi_finsupp }

@[simp] lemma sigma_finsupp_add_equiv_pi_finsupp_apply
  {α : Type*} {ιs : η → Type*} [add_monoid α] (f : (Σ j, ιs j) →₀ α) (j i) :
sigma_finsupp_add_equiv_pi_finsupp f j i = f ⟨j, i⟩ := rfl

end sigma

end finsupp

/-! ### Declarations relating `multiset` to `finsupp` -/

namespace multiset

/-- Given a multiset `s`, `s.to_finsupp` returns the finitely supported function on `ℕ` given by
the multiplicities of the elements of `s`. -/
def to_finsupp : multiset α ≃+ (α →₀ ℕ) := finsupp.to_multiset.symm

@[simp] lemma to_finsupp_support [D : decidable_eq α] (s : multiset α) :
  s.to_finsupp.support = s.to_finset :=
by rw subsingleton.elim D; refl

@[simp] lemma to_finsupp_apply [D : decidable_eq α] (s : multiset α) (a : α) :
  to_finsupp s a = s.count a :=
by rw subsingleton.elim D; refl

lemma to_finsupp_zero : to_finsupp (0 : multiset α) = 0 := add_equiv.map_zero _

lemma to_finsupp_add (s t : multiset α) :
  to_finsupp (s + t) = to_finsupp s + to_finsupp t :=
to_finsupp.map_add s t

@[simp] lemma to_finsupp_singleton (a : α) : to_finsupp ({a} : multiset α) = finsupp.single a 1 :=
finsupp.to_multiset.symm_apply_eq.2 $ by simp

@[simp] lemma to_finsupp_to_multiset (s : multiset α) :
  s.to_finsupp.to_multiset = s :=
finsupp.to_multiset.apply_symm_apply s

lemma to_finsupp_eq_iff {s : multiset α} {f : α →₀ ℕ} : s.to_finsupp = f ↔ s = f.to_multiset :=
finsupp.to_multiset.symm_apply_eq

end multiset

@[simp] lemma finsupp.to_multiset_to_finsupp (f : α →₀ ℕ) :
  f.to_multiset.to_finsupp = f :=
finsupp.to_multiset.symm_apply_apply f

/-! ### Declarations about order(ed) instances on `finsupp` -/

namespace finsupp

instance [preorder M] [has_zero M] : preorder (α →₀ M) :=
{ le := λ f g, ∀ s, f s ≤ g s,
  le_refl := λ f s, le_refl _,
  le_trans := λ f g h Hfg Hgh s, le_trans (Hfg s) (Hgh s) }

instance [partial_order M] [has_zero M] : partial_order (α →₀ M) :=
{ le_antisymm := λ f g hfg hgf, ext $ λ s, le_antisymm (hfg s) (hgf s),
  .. finsupp.preorder }

instance [ordered_add_comm_monoid M] : ordered_add_comm_monoid (α →₀ M) :=
{ add_le_add_left := λ a b h c s, add_le_add_left (h s) (c s),
  .. finsupp.add_comm_monoid, .. finsupp.partial_order }

instance [ordered_cancel_add_comm_monoid M] : ordered_cancel_add_comm_monoid (α →₀ M) :=
{ add_le_add_left := λ a b h c s, add_le_add_left (h s) (c s),
  le_of_add_le_add_left := λ a b c h s, le_of_add_le_add_left (h s),
  add_left_cancel := λ a b c h, ext $ λ s, add_left_cancel (ext_iff.1 h s),
  .. finsupp.add_comm_monoid, .. finsupp.partial_order }

instance [ordered_add_comm_monoid M] [contravariant_class M M (+) (≤)] :
  contravariant_class (α →₀ M) (α →₀ M) (+) (≤) :=
⟨λ f g h H x, le_of_add_le_add_left $ H x⟩

lemma le_def [preorder M] [has_zero M] {f g : α →₀ M} : f ≤ g ↔ ∀ x, f x ≤ g x := iff.rfl

lemma le_iff' [canonically_ordered_add_monoid M] (f g : α →₀ M)
  {t : finset α} (hf : f.support ⊆ t) :
  f ≤ g ↔ ∀ s ∈ t, f s ≤ g s :=
⟨λ h s hs, h s,
λ h s, if H : s ∈ f.support then h s (hf H) else (not_mem_support_iff.1 H).symm ▸ zero_le (g s)⟩

lemma le_iff [canonically_ordered_add_monoid M] (f g : α →₀ M) :
  f ≤ g ↔ ∀ s ∈ f.support, f s ≤ g s :=
le_iff' f g (subset.refl _)

instance decidable_le [canonically_ordered_add_monoid M] [decidable_rel (@has_le.le M _)] :
  decidable_rel (@has_le.le (α →₀ M) _) :=
λ f g, decidable_of_iff _ (le_iff f g).symm

@[simp] lemma single_le_iff [canonically_ordered_add_monoid M] {i : α} {x : M} {f : α →₀ M} :
  single i x ≤ f ↔ x ≤ f i :=
(le_iff' _ _ support_single_subset).trans $ by simp

@[simp] lemma add_eq_zero_iff [canonically_ordered_add_monoid M] (f g : α →₀ M) :
  f + g = 0 ↔ f = 0 ∧ g = 0 :=
by simp [ext_iff, forall_and_distrib]

/-- `finsupp.to_multiset` as an order isomorphism. -/
def order_iso_multiset : (α →₀ ℕ) ≃o multiset α :=
{ to_equiv := to_multiset.to_equiv,
  map_rel_iff' := λ f g, by simp [multiset.le_iff_count, le_def] }

@[simp] lemma coe_order_iso_multiset : ⇑(@order_iso_multiset α) = to_multiset := rfl

@[simp] lemma coe_order_iso_multiset_symm :
  ⇑(@order_iso_multiset α).symm = multiset.to_finsupp := rfl

lemma to_multiset_strict_mono : strict_mono (@to_multiset α) :=
order_iso_multiset.strict_mono

lemma sum_id_lt_of_lt (m n : α →₀ ℕ) (h : m < n) :
  m.sum (λ _, id) < n.sum (λ _, id) :=
begin
  rw [← card_to_multiset, ← card_to_multiset],
  apply multiset.card_lt_of_lt,
  exact to_multiset_strict_mono h
end

variable (α)

/-- The order on `σ →₀ ℕ` is well-founded.-/
lemma lt_wf : well_founded (@has_lt.lt (α →₀ ℕ) _) :=
subrelation.wf (sum_id_lt_of_lt) $ inv_image.wf _ nat.lt_wf

variable {α}

/-! Declarations about subtraction on `finsupp` with codomain a `canonically_ordered_add_monoid`.

Some of these lemmas are used to develop the partial derivative on `mv_polynomial`. -/
section nat_sub
section canonically_ordered_monoid

instance [canonically_ordered_add_monoid M] : order_bot (α →₀ M) :=
{ bot := 0,
  bot_le := by simp [finsupp.le_def] }

variables [canonically_ordered_add_monoid M] [has_sub M] [has_ordered_sub M]

/-- This is called `tsub` for truncated subtraction, to distinguish it with subtraction in an
additive group. -/
instance tsub : has_sub (α →₀ M) :=
⟨zip_with (λ m n, m - n) (tsub_self 0)⟩

@[simp] lemma coe_tsub (g₁ g₂ : α →₀ M) : ⇑(g₁ - g₂) = g₁ - g₂ := rfl

lemma tsub_apply (g₁ g₂ : α →₀ M) (a : α) : (g₁ - g₂) a = g₁ a - g₂ a := rfl

instance : canonically_ordered_add_monoid (α →₀ M) :=
{ le_iff_exists_add := begin
      intros f g,
      split,
      { intro H, use g - f, ext x, symmetry, exact add_tsub_cancel_of_le (H x) },
      { rintro ⟨g, rfl⟩ x, exact self_le_add_right (f x) (g x) }
    end,
 ..finsupp.order_bot,
 ..(by apply_instance : ordered_add_comm_monoid (α →₀ M)) }

instance : has_ordered_sub (α →₀ M) :=
⟨λ n m k, forall_congr $ λ x, tsub_le_iff_right⟩

@[simp] lemma single_tsub {a : α} {n₁ n₂ : M} : single a (n₁ - n₂) = single a n₁ - single a n₂ :=
begin
  ext f,
  by_cases h : (a = f),
  { rw [h, tsub_apply, single_eq_same, single_eq_same, single_eq_same] },
  rw [tsub_apply, single_eq_of_ne h, single_eq_of_ne h, single_eq_of_ne h, tsub_self]
end

end canonically_ordered_monoid

/-! Some lemmas specifically about `ℕ`. -/

lemma sub_single_one_add {a : α} {u u' : α →₀ ℕ} (h : u a ≠ 0) :
  u - single a 1 + u' = u + u' - single a 1 :=
tsub_add_eq_add_tsub $ single_le_iff.mpr $ nat.one_le_iff_ne_zero.mpr h

lemma add_sub_single_one {a : α} {u u' : α →₀ ℕ} (h : u' a ≠ 0) :
  u + (u' - single a 1) = u + u' - single a 1 :=
(add_tsub_assoc_of_le (single_le_iff.mpr $ nat.one_le_iff_ne_zero.mpr h) _).symm

end nat_sub

end finsupp

namespace multiset

lemma to_finsuppstrict_mono : strict_mono (@to_finsupp α) :=
finsupp.order_iso_multiset.symm.strict_mono

end multiset

section cast_finsupp
<<<<<<< HEAD
variables [has_zero M] {f : α →₀ M}
=======
variables [has_zero M] (f : α →₀ M)
>>>>>>> e0c27fe4

namespace nat

@[simp, norm_cast] lemma cast_finsupp_prod [comm_semiring R] (g : α → M → ℕ) :
<<<<<<< HEAD
  (↑(f.prod g) : R) = f.prod (λ a b, (↑(g a b))) :=
by push_cast [finsupp.prod]

@[simp, norm_cast] lemma cast_finsupp_sum [comm_semiring R] (g : α → M → ℕ) :
  (↑(f.sum g) : R) = f.sum (λ a b, (↑(g a b))) :=
by push_cast [finsupp.sum]
=======
  (↑(f.prod g) : R) = f.prod (λ a b, ↑(g a b)) :=
nat.cast_prod _ _

@[simp, norm_cast] lemma cast_finsupp_sum [comm_semiring R] (g : α → M → ℕ) :
  (↑(f.sum g) : R) = f.sum (λ a b, ↑(g a b)) :=
nat.cast_sum _ _
>>>>>>> e0c27fe4

end nat

namespace int

@[simp, norm_cast] lemma cast_finsupp_prod [comm_ring R] (g : α → M → ℤ) :
<<<<<<< HEAD
  (↑(f.prod g) : R) = f.prod (λ a b, (↑(g a b))) :=
by push_cast [finsupp.prod]

@[simp, norm_cast] lemma cast_finsupp_sum [comm_ring R] (g : α → M → ℤ) :
  (↑(f.sum g) : R) = f.sum (λ a b, (↑(g a b))) :=
by push_cast [finsupp.sum]
=======
  (↑(f.prod g) : R) = f.prod (λ a b, ↑(g a b)) :=
int.cast_prod _ _

@[simp, norm_cast] lemma cast_finsupp_sum [comm_ring R] (g : α → M → ℤ) :
  (↑(f.sum g) : R) = f.sum (λ a b, ↑(g a b)) :=
int.cast_sum _ _
>>>>>>> e0c27fe4

end int
end cast_finsupp<|MERGE_RESOLUTION|>--- conflicted
+++ resolved
@@ -2761,51 +2761,29 @@
 end multiset
 
 section cast_finsupp
-<<<<<<< HEAD
-variables [has_zero M] {f : α →₀ M}
-=======
 variables [has_zero M] (f : α →₀ M)
->>>>>>> e0c27fe4
 
 namespace nat
 
 @[simp, norm_cast] lemma cast_finsupp_prod [comm_semiring R] (g : α → M → ℕ) :
-<<<<<<< HEAD
-  (↑(f.prod g) : R) = f.prod (λ a b, (↑(g a b))) :=
-by push_cast [finsupp.prod]
-
-@[simp, norm_cast] lemma cast_finsupp_sum [comm_semiring R] (g : α → M → ℕ) :
-  (↑(f.sum g) : R) = f.sum (λ a b, (↑(g a b))) :=
-by push_cast [finsupp.sum]
-=======
   (↑(f.prod g) : R) = f.prod (λ a b, ↑(g a b)) :=
 nat.cast_prod _ _
 
 @[simp, norm_cast] lemma cast_finsupp_sum [comm_semiring R] (g : α → M → ℕ) :
   (↑(f.sum g) : R) = f.sum (λ a b, ↑(g a b)) :=
 nat.cast_sum _ _
->>>>>>> e0c27fe4
 
 end nat
 
 namespace int
 
 @[simp, norm_cast] lemma cast_finsupp_prod [comm_ring R] (g : α → M → ℤ) :
-<<<<<<< HEAD
-  (↑(f.prod g) : R) = f.prod (λ a b, (↑(g a b))) :=
-by push_cast [finsupp.prod]
-
-@[simp, norm_cast] lemma cast_finsupp_sum [comm_ring R] (g : α → M → ℤ) :
-  (↑(f.sum g) : R) = f.sum (λ a b, (↑(g a b))) :=
-by push_cast [finsupp.sum]
-=======
   (↑(f.prod g) : R) = f.prod (λ a b, ↑(g a b)) :=
 int.cast_prod _ _
 
 @[simp, norm_cast] lemma cast_finsupp_sum [comm_ring R] (g : α → M → ℤ) :
   (↑(f.sum g) : R) = f.sum (λ a b, ↑(g a b)) :=
 int.cast_sum _ _
->>>>>>> e0c27fe4
 
 end int
 end cast_finsupp