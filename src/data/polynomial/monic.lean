--- conflicted
+++ resolved
@@ -234,80 +234,9 @@
 by rw [eq_C_of_degree_le_zero this, ← nat_degree_eq_zero_iff_degree_le_zero.2 this,
     ← leading_coeff, hm.leading_coeff, C_1]
 
-<<<<<<< HEAD
-
-end comm_semiring
-
-section ring
-variables [ring R]
-namespace monic
-
-lemma coeff_nat_degree {p : polynomial R} (hp : p.monic) : p.coeff (p.nat_degree) = 1 := hp
-
-@[simp]
-lemma degree_eq_zero_iff_eq_one {p : polynomial R} (hp : p.monic) :
-  p.nat_degree = 0 ↔ p = 1 :=
-begin
-  split; intro h,
-  swap, { rw h, exact nat_degree_one },
-  have : p = C (p.coeff 0),
-  { rw ← polynomial.degree_le_zero_iff,
-    rwa polynomial.nat_degree_eq_zero_iff_degree_le_zero at h },
-  rw this, convert C_1, rw ← h, apply hp,
-end
-
-lemma nat_degree_mul [nontrivial R] {p q : polynomial R} (hp : p.monic) (hq : q.monic) :
-(p * q).nat_degree = p.nat_degree + q.nat_degree :=
-by { apply nat_degree_mul', rw [hp.leading_coeff, hq.leading_coeff], simp }
-
-lemma next_coeff_mul {p q : polynomial R} (hp : monic p) (hq : monic q) :
-  next_coeff (p * q) = next_coeff p + next_coeff q :=
-begin
-  classical,
-  nontriviality R,
-  simp only [next_coeff, monic.nat_degree_mul hp hq],
-  simp only [hp, hq, degree_eq_zero_iff_eq_one, add_eq_zero_iff],
-  set dp := p.nat_degree, set dq := q.nat_degree,
-  suffices : p ≠ 1 → q ≠ 1 → (p * q).coeff (dp + dq - 1) = p.coeff (dp - 1) + q.coeff (dq - 1),
-  { by_cases hp0 : p = 1; by_cases hq0 : q = 1; simp [dp, dq, hp0, hq0, this] },
-  intros hp0 hq0,
-  replace hp0 : dp ≠ 0 := mt hp.degree_eq_zero_iff_eq_one.1 hp0,
-  replace hq0 : dq ≠ 0 := mt hq.degree_eq_zero_iff_eq_one.1 hq0,
-  rw coeff_mul,
-  have : {(dp - 1, dq), (dp, dq - 1)} ⊆ nat.antidiagonal (dp + dq - 1),
-  { suffices : dp - 1 + dq = dp + dq - 1 ∧ dp + (dq - 1) = dp + dq - 1,
-      by simpa [insert_subset, singleton_subset_iff],
-    omega },
-  rw [← sum_subset this, sum_pair],
-  { simp [hp, hq] },
-  { suffices : dp - 1 ≠ dp, from mt (congr_arg prod.fst) this,
-    omega },
-  { rintros ⟨x, y⟩ hx hx1,
-    simp only [nat.mem_antidiagonal] at hx,
-    simp only [mem_insert, mem_singleton] at hx1,
-    contrapose! hx1,
-    have hxp : x ≤ dp, from le_nat_degree_of_ne_zero (left_ne_zero_of_mul hx1),
-    have hyq : y ≤ dq, from le_nat_degree_of_ne_zero (right_ne_zero_of_mul hx1),
-    have : dq - 1 ≤ y, omega,
-    by_cases hy : y = dq,
-    { subst y, left, congr, omega },
-    { have : y = dq - 1, by omega, subst y, right, congr, omega } }
-end
-
-end monic
-end ring
-
-section comm_ring
-namespace monic
-variable [comm_ring R]
-lemma next_coeff_prod
-  (s : finset ι) (f : ι → polynomial R) (h : ∀ i ∈ s, monic (f i)) :
-next_coeff (∏ i in s, f i) = ∑ i in s, next_coeff (f i) :=
-=======
 lemma monic.next_coeff_multiset_prod (t : multiset ι) (f : ι → polynomial R)
   (h : ∀ i ∈ t, monic (f i)) :
   next_coeff (t.map f).prod = (t.map (λ i, next_coeff (f i))).sum :=
->>>>>>> 65eef746
 begin
   revert h,
   refine multiset.induction_on t _ (λ a t ih ht, _),
@@ -319,17 +248,12 @@
     exacts [λ i hi, ht i (multiset.mem_cons_of_mem hi), ht a (multiset.mem_cons_self _ _),
             monic_multiset_prod_of_monic _ _ (λ b bs, ht _ (multiset.mem_cons_of_mem bs))] }
 end
-<<<<<<< HEAD
-end monic
-end comm_ring
-=======
 
 lemma monic.next_coeff_prod (s : finset ι) (f : ι → polynomial R) (h : ∀ i ∈ s, monic (f i)) :
   next_coeff (∏ i in s, f i) = ∑ i in s, next_coeff (f i) :=
 monic.next_coeff_multiset_prod s.1 f h
 
 end comm_semiring
->>>>>>> 65eef746
 
 section ring
 variables [ring R] {p : polynomial R}
@@ -365,8 +289,6 @@
 variables [semiring S] {f : R →+* S} (hf : injective f)
 include hf
 
-<<<<<<< HEAD
-=======
 lemma degree_map_eq_of_injective (p : polynomial R) : degree (p.map f) = degree p :=
 if h : p = 0 then by simp [h]
 else degree_map_eq_of_leading_coeff_ne_zero _
@@ -396,7 +318,6 @@
   split_ifs; simp
 end
 
->>>>>>> 65eef746
 lemma leading_coeff_of_injective (p : polynomial R) :
   leading_coeff (p.map f) = f (leading_coeff p) :=
 begin
