--- conflicted
+++ resolved
@@ -183,8 +183,6 @@
 lemma pairwise.set_pairwise (h : pairwise r) (s : set α) : s.pairwise r := λ x hx y hy, h x y
 
 end pairwise
-<<<<<<< HEAD
-=======
 
 lemma pairwise_subtype_iff_pairwise_set {α : Type*} (s : set α) (r : α → α → Prop) :
   pairwise (λ (x : s) (y : s), r x y) ↔ s.pairwise r :=
@@ -198,7 +196,6 @@
 end
 
 alias pairwise_subtype_iff_pairwise_set ↔ pairwise.set_of_subtype set.pairwise.subtype
->>>>>>> 051cb615
 
 namespace set
 section semilattice_inf_bot
@@ -214,14 +211,13 @@
 lemma pairwise_disjoint.mono_on (hs : s.pairwise_disjoint f) (h : ∀ ⦃i⦄, i ∈ s → g i ≤ f i) :
   s.pairwise_disjoint g :=
 λ a ha b hb hab, (hs a ha b hb hab).mono (h ha) (h hb)
-<<<<<<< HEAD
 
 lemma pairwise_disjoint.mono (hs : s.pairwise_disjoint f) (h : g ≤ f) : s.pairwise_disjoint g :=
 hs.mono_on (λ i _, h i)
 
-lemma pairwise_disjoint_empty : (∅ : set ι).pairwise_disjoint f := pairwise_empty _
-
-lemma pairwise_disjoint_singleton (i : ι) (f : ι → α) : pairwise_disjoint {i} f :=
+@[simp] lemma pairwise_disjoint_empty : (∅ : set ι).pairwise_disjoint f := pairwise_empty _
+
+@[simp] lemma pairwise_disjoint_singleton (i : ι) (f : ι → α) : pairwise_disjoint {i} f :=
 pairwise_singleton i _
 
 lemma pairwise_disjoint_insert {i : ι} :
@@ -229,22 +225,6 @@
     ↔ s.pairwise_disjoint f ∧ ∀ j ∈ s, i ≠ j → disjoint (f i) (f j) :=
 set.pairwise_insert_of_symmetric $ symmetric_disjoint.comap f
 
-=======
-
-lemma pairwise_disjoint.mono (hs : s.pairwise_disjoint f) (h : g ≤ f) : s.pairwise_disjoint g :=
-hs.mono_on (λ i _, h i)
-
-@[simp] lemma pairwise_disjoint_empty : (∅ : set ι).pairwise_disjoint f := pairwise_empty _
-
-@[simp] lemma pairwise_disjoint_singleton (i : ι) (f : ι → α) : pairwise_disjoint {i} f :=
-pairwise_singleton i _
-
-lemma pairwise_disjoint_insert {i : ι} :
-  (insert i s).pairwise_disjoint f
-    ↔ s.pairwise_disjoint f ∧ ∀ j ∈ s, i ≠ j → disjoint (f i) (f j) :=
-set.pairwise_insert_of_symmetric $ symmetric_disjoint.comap f
-
->>>>>>> 051cb615
 lemma pairwise_disjoint.insert (hs : s.pairwise_disjoint f) {i : ι}
   (h : ∀ j ∈ s, i ≠ j → disjoint (f i) (f j)) :
   (insert i s).pairwise_disjoint f :=
