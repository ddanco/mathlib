/-
Copyright (c) 2017 Mario Carneiro. All rights reserved.
Released under Apache 2.0 license as described in the file LICENSE.
Authors: Mario Carneiro, Jeremy Avigad, Simon Hudon
-/
import data.equiv.basic
import data.set.basic

/-!
# Partial values of a type

This file defines `part α`, the partial values of a type.

`o : part α` carries a proposition `o.dom`, its domain, along with a function `get : o.dom → α`, its
value. The rule is then that every partial value has a value but, to access it, you need to provide
a proof of the domain.

`part α` behaves the same as `option α` except that `o : option α` is decidably `none` or `some a`
for some `a : α`, while the domain of `o : part α` doesn't have to be decidable. That means you can
translate back and forth between a partial value with a decidable domain and an option, and
`option α` and `part α` are classically equivalent. In general, `part α` is bigger than `option α`.

In current mathlib, `part ℕ`, aka `enat`, is used to move decidability of the order to decidability
of `enat.find` (which is the smallest natural satisfying a predicate, or `∞` if there's none).

## Main declarations

`option`-like declarations:
* `part.none`: The partial value whose domain is `false`.
* `part.some a`: The partial value whose domain is `true` and whose value is `a`.
* `part.of_option`: Converts an `option α` to a `part α` by sending `none` to `none` and `some a` to
  `some a`.
* `part.to_option`: Converts a `part α` with a decidable domain to an `option α`.
* `part.equiv_option`: Classical equivalence between `part α` and `option α`.

Monadic structure:
* `part.bind`: `o.bind f` has value `(f (o.get _)).get _` (`f o` morally) and is defined when `o`
  and `f (o.get _)` are defined.
* `part.map`: Maps the value and keeps the same domain.

Other:
* `part.restrict`: `part.restrict p o` replaces the domain of `o : part α` by `p : Prop` so long as
  `p → o.dom`.
* `part.assert`: `assert p f` appends `p` to the domains of the values of a partial function.
* `part.unwrap`: Gets the value of a partial value regardless of its domain. Unsound.

## Notation

For `a : α`, `o : part α`, `a ∈ o` means that `o` is defined and equal to `a`. Formally, it means
`o.dom` and `o.get _ = a`.
-/

open function

/-- `part α` is the type of "partial values" of type `α`. It
  is similar to `option α` except the domain condition can be an
  arbitrary proposition, not necessarily decidable. -/
structure {u} part (α : Type u) : Type u :=
(dom : Prop)
(get : dom → α)

namespace part
variables {α : Type*} {β : Type*} {γ : Type*}

/-- Convert a `part α` with a decidable domain to an option -/
def to_option (o : part α) [decidable o.dom] : option α :=
if h : dom o then some (o.get h) else none

/-- `part` extensionality -/
theorem ext' : ∀ {o p : part α}
  (H1 : o.dom ↔ p.dom)
  (H2 : ∀h₁ h₂, o.get h₁ = p.get h₂), o = p
| ⟨od, o⟩ ⟨pd, p⟩ H1 H2 := have t : od = pd, from propext H1,
  by cases t; rw [show o = p, from funext $ λp, H2 p p]

/-- `part` eta expansion -/
@[simp] theorem eta : Π (o : part α), (⟨o.dom, λ h, o.get h⟩ : part α) = o
| ⟨h, f⟩ := rfl

/-- `a ∈ o` means that `o` is defined and equal to `a` -/
protected def mem (a : α) (o : part α) : Prop := ∃ h, o.get h = a

instance : has_mem α (part α) := ⟨part.mem⟩

theorem mem_eq (a : α) (o : part α) : (a ∈ o) = (∃ h, o.get h = a) :=
rfl

theorem dom_iff_mem : ∀ {o : part α}, o.dom ↔ ∃ y, y ∈ o
| ⟨p, f⟩ := ⟨λh, ⟨f h, h, rfl⟩, λ⟨_, h, rfl⟩, h⟩

theorem get_mem {o : part α} (h) : get o h ∈ o := ⟨_, rfl⟩

@[simp] lemma mem_mk_iff {p : Prop} {o : p → α} {a : α} : a ∈ part.mk p o ↔ ∃ h, o h = a := iff.rfl

/-- `part` extensionality -/
@[ext]
theorem ext {o p : part α} (H : ∀ a, a ∈ o ↔ a ∈ p) : o = p :=
ext' ⟨λ h, ((H _).1 ⟨h, rfl⟩).fst,
     λ h, ((H _).2 ⟨h, rfl⟩).fst⟩ $
λ a b, ((H _).2 ⟨_, rfl⟩).snd

/-- The `none` value in `part` has a `false` domain and an empty function. -/
def none : part α := ⟨false, false.rec _⟩

instance : inhabited (part α) := ⟨none⟩

@[simp] theorem not_mem_none (a : α) : a ∉ @none α := λ h, h.fst

/-- The `some a` value in `part` has a `true` domain and the
  function returns `a`. -/
def some (a : α) : part α := ⟨true, λ_, a⟩

theorem mem_unique : ∀ {a b : α} {o : part α}, a ∈ o → b ∈ o → a = b
| _ _ ⟨p, f⟩ ⟨h₁, rfl⟩ ⟨h₂, rfl⟩ := rfl

theorem mem.left_unique : relator.left_unique ((∈) : α → part α → Prop) :=
λ a o b, mem_unique

theorem get_eq_of_mem {o : part α} {a} (h : a ∈ o) (h') : get o h' = a :=
mem_unique ⟨_, rfl⟩ h

protected theorem subsingleton (o : part α) : set.subsingleton {a | a ∈ o} :=
λ a ha b hb, mem_unique ha hb

@[simp] theorem get_some {a : α} (ha : (some a).dom) : get (some a) ha = a := rfl

theorem mem_some (a : α) : a ∈ some a := ⟨trivial, rfl⟩

@[simp] theorem mem_some_iff {a b} : b ∈ (some a : part α) ↔ b = a :=
⟨λ⟨h, e⟩, e.symm, λ e, ⟨trivial, e.symm⟩⟩

theorem eq_some_iff {a : α} {o : part α} : o = some a ↔ a ∈ o :=
⟨λ e, e.symm ▸ mem_some _,
 λ ⟨h, e⟩, e ▸ ext' (iff_true_intro h) (λ _ _, rfl)⟩

theorem eq_none_iff {o : part α} : o = none ↔ ∀ a, a ∉ o :=
⟨λ e, e.symm ▸ not_mem_none, λ h, ext (by simpa)⟩

theorem eq_none_iff' {o : part α} : o = none ↔ ¬ o.dom :=
⟨λ e, e.symm ▸ id, λ h, eq_none_iff.2 (λ a h', h h'.fst)⟩

@[simp] lemma some_ne_none (x : α) : some x ≠ none :=
by { intro h, change none.dom, rw [← h], trivial }

@[simp] lemma none_ne_some (x : α) : none ≠ some x :=
(some_ne_none x).symm

lemma ne_none_iff {o : part α} : o ≠ none ↔ ∃ x, o = some x :=
begin
  split,
  { rw [ne, eq_none_iff', not_not], exact λ h, ⟨o.get h, eq_some_iff.2 (get_mem h)⟩ },
  { rintro ⟨x, rfl⟩, apply some_ne_none }
end

lemma eq_none_or_eq_some (o : part α) : o = none ∨ ∃ x, o = some x :=
or_iff_not_imp_left.2 ne_none_iff.1

lemma some_injective : injective (@part.some α) :=
<<<<<<< HEAD
(λ a b h, congr_fun (eq_of_heq (part.mk.inj h).2) trivial)
=======
λ a b h, congr_fun (eq_of_heq (part.mk.inj h).2) trivial
>>>>>>> 1077eb3c

@[simp] lemma some_inj {a b : α} : part.some a = some b ↔ a = b := some_injective.eq_iff

@[simp] lemma some_get {a : part α} (ha : a.dom) :
  part.some (part.get a ha) = a :=
eq.symm (eq_some_iff.2 ⟨ha, rfl⟩)

lemma get_eq_iff_eq_some {a : part α} {ha : a.dom} {b : α} :
  a.get ha = b ↔ a = some b :=
⟨λ h, by simp [h.symm], λ h, by simp [h]⟩

lemma get_eq_get_of_eq (a : part α) (ha : a.dom) {b : part α} (h : a = b) :
  a.get ha = b.get (h ▸ ha) :=
by { congr, exact h }

lemma get_eq_iff_mem {o : part α} {a : α} (h : o.dom) : o.get h = a ↔ a ∈ o :=
⟨λ H, ⟨h, H⟩, λ ⟨h', H⟩, H⟩

lemma eq_get_iff_mem {o : part α} {a : α} (h : o.dom) : a = o.get h ↔ a ∈ o :=
eq_comm.trans (get_eq_iff_mem h)

@[simp] lemma none_to_option [decidable (@none α).dom] : (none : part α).to_option = option.none :=
dif_neg id

@[simp] lemma some_to_option (a : α) [decidable (some a).dom] :
  (some a).to_option = option.some a :=
dif_pos trivial

instance none_decidable : decidable (@none α).dom := decidable.false
instance some_decidable (a : α) : decidable (some a).dom := decidable.true

/-- Retrieves the value of `a : part α` if it exists, and return the provided default value
otherwise. -/
def get_or_else (a : part α) [decidable a.dom] (d : α) :=
if ha : a.dom then a.get ha else d

@[simp] lemma get_or_else_none (d : α) [decidable (none : part α).dom] : get_or_else none d = d :=
dif_neg id

@[simp] lemma get_or_else_some (a : α) (d : α) [decidable (some a).dom] :
  get_or_else (some a) d = a :=
dif_pos trivial

@[simp] theorem mem_to_option {o : part α} [decidable o.dom] {a : α} :
  a ∈ to_option o ↔ a ∈ o :=
begin
  unfold to_option,
  by_cases h : o.dom; simp [h],
  { exact ⟨λ h, ⟨_, h⟩, λ ⟨_, h⟩, h⟩ },
  { exact mt Exists.fst h }
end

protected lemma dom.to_option {o : part α} [decidable o.dom] (h : o.dom) : o.to_option = o.get h :=
dif_pos h

lemma to_option_eq_none_iff {a : part α} [decidable a.dom] : a.to_option = option.none ↔ ¬ a.dom :=
ne.dite_eq_right_iff $ λ h, option.some_ne_none _

@[simp] lemma elim_to_option {α β : Type*} (a : part α) [decidable a.dom] (b : β) (f : α → β) :
  a.to_option.elim b f = if h : a.dom then f (a.get h) else b :=
begin
  split_ifs,
  { rw h.to_option,
    refl },
  { rw part.to_option_eq_none_iff.2 h,
    refl }
end

/-- Converts an `option α` into a `part α`. -/
def of_option : option α → part α
| option.none     := none
| (option.some a) := some a

@[simp] theorem mem_of_option {a : α} : ∀ {o : option α}, a ∈ of_option o ↔ a ∈ o
| option.none     := ⟨λ h, h.fst.elim, λ h, option.no_confusion h⟩
| (option.some b) := ⟨λ h, congr_arg option.some h.snd,
  λ h, ⟨trivial, option.some.inj h⟩⟩

@[simp] theorem of_option_dom {α} : ∀ (o : option α), (of_option o).dom ↔ o.is_some
| option.none     := by simp [of_option, none]
| (option.some a) := by simp [of_option]

theorem of_option_eq_get {α} (o : option α) : of_option o = ⟨_, @option.get _ o⟩ :=
part.ext' (of_option_dom o) $ λ h₁ h₂, by cases o; [cases h₁, refl]

instance : has_coe (option α) (part α) := ⟨of_option⟩

@[simp] theorem mem_coe {a : α} {o : option α} :
  a ∈ (o : part α) ↔ a ∈ o := mem_of_option

@[simp] theorem coe_none : (@option.none α : part α) = none := rfl
@[simp] theorem coe_some (a : α) : (option.some a : part α) = some a := rfl

@[elab_as_eliminator] protected lemma induction_on {P : part α → Prop}
  (a : part α) (hnone : P none) (hsome : ∀ a : α, P (some a)) : P a :=
(classical.em a.dom).elim
  (λ h, part.some_get h ▸ hsome _)
  (λ h, (eq_none_iff'.2 h).symm ▸ hnone)

instance of_option_decidable : ∀ o : option α, decidable (of_option o).dom
| option.none     := part.none_decidable
| (option.some a) := part.some_decidable a

@[simp] theorem to_of_option (o : option α) : to_option (of_option o) = o :=
by cases o; refl

@[simp] theorem of_to_option (o : part α) [decidable o.dom] : of_option (to_option o) = o :=
ext $ λ a, mem_of_option.trans mem_to_option

/-- `part α` is (classically) equivalent to `option α`. -/
noncomputable def equiv_option : part α ≃ option α :=
by haveI := classical.dec; exact
⟨λ o, to_option o, of_option, λ o, of_to_option o,
 λ o, eq.trans (by dsimp; congr) (to_of_option o)⟩

/-- We give `part α` the order where everything is greater than `none`. -/
instance : partial_order (part α) :=
{ le := λ x y, ∀ i, i ∈ x → i ∈ y,
  le_refl := λ x y, id,
  le_trans := λ x y z f g i, g _ ∘ f _,
  le_antisymm := λ x y f g, part.ext $ λ z, ⟨f _, g _⟩ }

instance : order_bot (part α) :=
{ bot := none,
  bot_le := by { introv x, rintro ⟨⟨_⟩,_⟩, } }

lemma le_total_of_le_of_le {x y : part α} (z : part α) (hx : x ≤ z) (hy : y ≤ z) :
  x ≤ y ∨ y ≤ x :=
begin
  rcases part.eq_none_or_eq_some x with h | ⟨b, h₀⟩,
  { rw h, left, apply order_bot.bot_le _ },
  right, intros b' h₁,
  rw part.eq_some_iff at h₀,
  replace hx := hx _ h₀, replace hy := hy _ h₁,
  replace hx := part.mem_unique hx hy, subst hx,
  exact h₀
end

/-- `assert p f` is a bind-like operation which appends an additional condition
  `p` to the domain and uses `f` to produce the value. -/
def assert (p : Prop) (f : p → part α) : part α :=
⟨∃ h : p, (f h).dom, λha, (f ha.fst).get ha.snd⟩

/-- The bind operation has value `g (f.get)`, and is defined when all the
  parts are defined. -/
protected def bind (f : part α) (g : α → part β) : part β :=
assert (dom f) (λb, g (f.get b))

/-- The map operation for `part` just maps the value and maintains the same domain. -/
@[simps] def map (f : α → β) (o : part α) : part β :=
⟨o.dom, f ∘ o.get⟩

theorem mem_map (f : α → β) {o : part α} :
  ∀ {a}, a ∈ o → f a ∈ map f o
| _ ⟨h, rfl⟩ := ⟨_, rfl⟩

@[simp] theorem mem_map_iff (f : α → β) {o : part α} {b} :
  b ∈ map f o ↔ ∃ a ∈ o, f a = b :=
⟨match b with _, ⟨h, rfl⟩ := ⟨_, ⟨_, rfl⟩, rfl⟩ end,
 λ ⟨a, h₁, h₂⟩, h₂ ▸ mem_map f h₁⟩

@[simp] theorem map_none (f : α → β) :
  map f none = none := eq_none_iff.2 $ λ a, by simp

@[simp] theorem map_some (f : α → β) (a : α) : map f (some a) = some (f a) :=
eq_some_iff.2 $ mem_map f $ mem_some _

theorem mem_assert {p : Prop} {f : p → part α}
  : ∀ {a} (h : p), a ∈ f h → a ∈ assert p f
| _ x ⟨h, rfl⟩ := ⟨⟨x, h⟩, rfl⟩

@[simp] theorem mem_assert_iff {p : Prop} {f : p → part α} {a} :
  a ∈ assert p f ↔ ∃ h : p, a ∈ f h :=
⟨match a with _, ⟨h, rfl⟩ := ⟨_, ⟨_, rfl⟩⟩ end,
 λ ⟨a, h⟩, mem_assert _ h⟩

lemma assert_pos {p : Prop} {f : p → part α} (h : p) :
  assert p f = f h :=
begin
  dsimp [assert],
  cases h' : f h,
  simp only [h', h, true_and, iff_self, exists_prop_of_true, eq_iff_iff],
  apply function.hfunext,
  { simp only [h,h',exists_prop_of_true] },
  { cc }
end

lemma assert_neg {p : Prop} {f : p → part α} (h : ¬ p) :
  assert p f = none :=
begin
  dsimp [assert,none], congr,
  { simp only [h, not_false_iff, exists_prop_of_false] },
  { apply function.hfunext,
    { simp only [h, not_false_iff, exists_prop_of_false] },
    cc },
end

theorem mem_bind {f : part α} {g : α → part β} :
  ∀ {a b}, a ∈ f → b ∈ g a → b ∈ f.bind g
| _ _ ⟨h, rfl⟩ ⟨h₂, rfl⟩ := ⟨⟨h, h₂⟩, rfl⟩

@[simp] theorem mem_bind_iff {f : part α} {g : α → part β} {b} :
  b ∈ f.bind g ↔ ∃ a ∈ f, b ∈ g a :=
⟨match b with _, ⟨⟨h₁, h₂⟩, rfl⟩ := ⟨_, ⟨_, rfl⟩, ⟨_, rfl⟩⟩ end,
 λ ⟨a, h₁, h₂⟩, mem_bind h₁ h₂⟩

protected lemma dom.bind {o : part α} (h : o.dom) (f : α → part β) : o.bind f = f (o.get h) :=
begin
  ext b,
  simp only [part.mem_bind_iff, exists_prop],
  refine ⟨_, λ hb, ⟨o.get h, part.get_mem _, hb⟩⟩,
  rintro ⟨a, ha, hb⟩,
  rwa part.get_eq_of_mem ha,
end

lemma dom.of_bind {f : α → part β} {a : part α} (h : (a.bind f).dom) : a.dom := h.some

@[simp] theorem bind_none (f : α → part β) :
  none.bind f = none := eq_none_iff.2 $ λ a, by simp

@[simp] theorem bind_some (a : α) (f : α → part β) :
  (some a).bind f = f a := ext $ by simp

theorem bind_of_mem {o : part α} {a : α} (h : a ∈ o) (f : α → part β) :
  o.bind f = f a :=
by rw [eq_some_iff.2 h, bind_some]

theorem bind_some_eq_map (f : α → β) (x : part α) :
  x.bind (some ∘ f) = map f x :=
ext $ by simp [eq_comm]

lemma bind_to_option (f : α → part β) (o : part α) [decidable o.dom] [Π a, decidable (f a).dom]
  [decidable (o.bind f).dom] :
  (o.bind f).to_option = o.to_option.elim option.none (λ a, (f a).to_option) :=
begin
  by_cases o.dom,
  { simp_rw [h.to_option, h.bind],
    refl },
  { rw part.to_option_eq_none_iff.2 h,
    exact part.to_option_eq_none_iff.2 (λ ho, h ho.of_bind) }
end

theorem bind_assoc {γ} (f : part α) (g : α → part β) (k : β → part γ) :
  (f.bind g).bind k = f.bind (λ x, (g x).bind k) :=
ext $ λ a, by simp; exact
 ⟨λ ⟨_, ⟨_, h₁, h₂⟩, h₃⟩, ⟨_, h₁, _, h₂, h₃⟩,
  λ ⟨_, h₁, _, h₂, h₃⟩, ⟨_, ⟨_, h₁, h₂⟩, h₃⟩⟩

@[simp] theorem bind_map {γ} (f : α → β) (x) (g : β → part γ) :
  (map f x).bind g = x.bind (λ y, g (f y)) :=
by rw [← bind_some_eq_map, bind_assoc]; simp

@[simp] theorem map_bind {γ} (f : α → part β) (x : part α) (g : β → γ) :
  map g (x.bind f) = x.bind (λ y, map g (f y)) :=
by rw [← bind_some_eq_map, bind_assoc]; simp [bind_some_eq_map]

theorem map_map (g : β → γ) (f : α → β) (o : part α) :
  map g (map f o) = map (g ∘ f) o :=
by rw [← bind_some_eq_map, bind_map, bind_some_eq_map]

instance : monad part :=
{ pure := @some,
  map := @map,
  bind := @part.bind }

instance : is_lawful_monad part :=
{ bind_pure_comp_eq_map := @bind_some_eq_map,
  id_map := λ β f, by cases f; refl,
  pure_bind := @bind_some,
  bind_assoc := @bind_assoc }

theorem map_id' {f : α → α} (H : ∀ (x : α), f x = x) (o) : map f o = o :=
by rw [show f = id, from funext H]; exact id_map o

@[simp] theorem bind_some_right (x : part α) : x.bind some = x :=
by rw [bind_some_eq_map]; simp [map_id']

@[simp] theorem pure_eq_some (a : α) : pure a = some a := rfl
@[simp] theorem ret_eq_some (a : α) : return a = some a := rfl

@[simp] theorem map_eq_map {α β} (f : α → β) (o : part α) :
  f <$> o = map f o := rfl

@[simp] theorem bind_eq_bind {α β} (f : part α) (g : α → part β) :
  f >>= g = f.bind g := rfl

lemma bind_le {α} (x : part α) (f : α → part β) (y : part β) :
  x >>= f ≤ y ↔ (∀ a, a ∈ x → f a ≤ y) :=
begin
  split; intro h,
  { intros a h' b, replace h := h b,
    simp only [and_imp, exists_prop, bind_eq_bind, mem_bind_iff, exists_imp_distrib] at h,
    apply h _ h' },
  { intros b h',
    simp only [exists_prop, bind_eq_bind, mem_bind_iff] at h',
    rcases h' with ⟨a,h₀,h₁⟩, apply h _ h₀ _ h₁ },
end

instance : monad_fail part :=
{ fail := λ_ _, none, ..part.monad }

/-- `restrict p o h` replaces the domain of `o` with `p`, and is well defined when
  `p` implies `o` is defined. -/
def restrict (p : Prop) (o : part α) (H : p → o.dom) : part α :=
⟨p, λh, o.get (H h)⟩

@[simp]
theorem mem_restrict (p : Prop) (o : part α) (h : p → o.dom) (a : α) :
  a ∈ restrict p o h ↔ p ∧ a ∈ o :=
begin
  dsimp [restrict, mem_eq], split,
  { rintro ⟨h₀, h₁⟩, exact ⟨h₀, ⟨_, h₁⟩⟩ },
  rintro ⟨h₀, h₁, h₂⟩, exact ⟨h₀, h₂⟩
end

/-- `unwrap o` gets the value at `o`, ignoring the condition. This function is unsound. -/
meta def unwrap (o : part α) : α := o.get undefined

theorem assert_defined {p : Prop} {f : p → part α} :
  ∀ (h : p), (f h).dom → (assert p f).dom := exists.intro

theorem bind_defined {f : part α} {g : α → part β} :
  ∀ (h : f.dom), (g (f.get h)).dom → (f.bind g).dom := assert_defined

@[simp] theorem bind_dom {f : part α} {g : α → part β} :
  (f.bind g).dom ↔ ∃ h : f.dom, (g (f.get h)).dom := iff.rfl

end part<|MERGE_RESOLUTION|>--- conflicted
+++ resolved
@@ -156,11 +156,7 @@
 or_iff_not_imp_left.2 ne_none_iff.1
 
 lemma some_injective : injective (@part.some α) :=
-<<<<<<< HEAD
-(λ a b h, congr_fun (eq_of_heq (part.mk.inj h).2) trivial)
-=======
 λ a b h, congr_fun (eq_of_heq (part.mk.inj h).2) trivial
->>>>>>> 1077eb3c
 
 @[simp] lemma some_inj {a b : α} : part.some a = some b ↔ a = b := some_injective.eq_iff
 
