--- conflicted
+++ resolved
@@ -94,44 +94,28 @@
 
 section comm_semiring
 
-<<<<<<< HEAD
-instance decidable_eq_mv_polynomial [decidable_eq σ] [decidable_eq R] :
-  decidable_eq (mv_polynomial σ R) := finsupp.decidable_eq
-instance : comm_semiring (mv_polynomial σ R) := monoid_algebra.comm_semiring
-instance : inhabited (mv_polynomial σ R) := ⟨0⟩
-instance : has_scalar R (mv_polynomial σ R) := monoid_algebra.has_scalar
-instance : semimodule R (mv_polynomial σ R) := monoid_algebra.semimodule
-instance : algebra R (mv_polynomial σ R) := monoid_algebra.algebra
-=======
 section instances
 
 instance decidable_eq_mv_polynomial [comm_semiring R] [decidable_eq σ] [decidable_eq R] :
   decidable_eq (mv_polynomial σ R) := finsupp.decidable_eq
-instance [comm_semiring R] : comm_semiring (mv_polynomial σ R) := add_monoid_algebra.comm_semiring
+instance [comm_semiring R] : comm_semiring (mv_polynomial σ R) := monoid_algebra.comm_semiring
 instance [comm_semiring R] : inhabited (mv_polynomial σ R) := ⟨0⟩
 instance [semiring R] [comm_semiring S₁] [semimodule R S₁] : semimodule R (mv_polynomial σ S₁) :=
-add_monoid_algebra.semimodule
+monoid_algebra.semimodule
 instance [semiring R] [semiring S₁] [comm_semiring S₂]
   [has_scalar R S₁] [semimodule R S₂] [semimodule S₁ S₂] [is_scalar_tower R S₁ S₂] :
   is_scalar_tower R S₁ (mv_polynomial σ S₂) :=
-add_monoid_algebra.is_scalar_tower
+monoid_algebra.is_scalar_tower
 instance [semiring R] [semiring S₁][comm_semiring S₂]
   [semimodule R S₂] [semimodule S₁ S₂] [smul_comm_class R S₁ S₂] :
   smul_comm_class R S₁ (mv_polynomial σ S₂) :=
-add_monoid_algebra.smul_comm_class
+monoid_algebra.smul_comm_class
 instance [comm_semiring R] [comm_semiring S₁] [algebra R S₁] : algebra R (mv_polynomial σ S₁) :=
-add_monoid_algebra.algebra
+monoid_algebra.algebra
 
 end instances
 
 variables [comm_semiring R] [comm_semiring S₁] {p q : mv_polynomial σ R}
-/-- The coercion turning an `mv_polynomial` into the function which reports the coefficient
-of a given monomial. -/
-def coeff_coe_to_fun : has_coe_to_fun (mv_polynomial σ R) :=
-finsupp.has_coe_to_fun
-
-local attribute [instance] coeff_coe_to_fun
->>>>>>> fe4034ef
 
 /-- `monomial s a` is the monomial with coefficient `a` and exponents given by `s`  -/
 def monomial (s : σ →₀ ℕ) : R → mv_polynomial σ R :=
