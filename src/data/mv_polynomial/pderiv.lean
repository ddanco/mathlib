/-
Copyright (c) 2017 Johannes Hölzl. All rights reserved.
Released under Apache 2.0 license as described in the file LICENSE.
Authors: Shing Tak Lam, Yury Kudryashov
-/

import data.mv_polynomial.variables
import data.mv_polynomial.derivation

/-!
# Partial derivatives of polynomials

This file defines the notion of the formal *partial derivative* of a polynomial,
the derivative with respect to a single variable.
This derivative is not connected to the notion of derivative from analysis.
It is based purely on the polynomial exponents and coefficients.

## Main declarations

* `mv_polynomial.pderiv i p` : the partial derivative of `p` with respect to `i`, as a bundled
  derivation of `mv_polynomial σ R`.

## Notation

As in other polynomial files, we typically use the notation:

+ `σ : Type*` (indexing the variables)

+ `R : Type*` `[comm_ring R]` (the coefficients)

+ `s : σ →₀ ℕ`, a function from `σ` to `ℕ` which is zero away from a finite set.
This will give rise to a monomial in `mv_polynomial σ R` which mathematicians might call `X^s`

+ `a : R`

+ `i : σ`, with corresponding monomial `X i`, often denoted `X_i` by mathematicians

+ `p : mv_polynomial σ R`

-/

noncomputable theory

universes u v

namespace mv_polynomial


open set function finsupp add_monoid_algebra
open_locale classical big_operators

variables {R : Type u} {σ : Type v} {a a' a₁ a₂ : R} {s : σ →₀ ℕ}

section pderiv

variables {R} [comm_semiring R]

/-- `pderiv i p` is the partial derivative of `p` with respect to `i` -/
<<<<<<< HEAD
def pderiv (i : σ) : mv_polynomial σ R →ₗ[R] mv_polynomial σ R :=
{ to_fun := λ p, p.sum (λ A B, monomial (A - single i 1) (B * (A i))),
  map_smul' := begin
    intros c x,
    rw [sum_smul_index', smul_sum],
    { dsimp, simp_rw [← (monomial _).map_smul, smul_eq_mul, mul_assoc] },
    { intros s,
      simp only [monomial_zero, zero_mul] }
  end,
  map_add' := λ f g, sum_add_index'' (by simp [monomial_zero, forall_const, zero_mul])
    (by simp only [add_mul, forall_const, eq_self_iff_true, (monomial _).map_add]), }

@[simp]
lemma pderiv_monomial {i : σ} :
  pderiv i (monomial s a) = monomial (s - single i 1) (a * (s i)) :=
by simp only [pderiv, monomial_zero, sum_monomial_eq, zero_mul, linear_map.coe_mk]
=======
def pderiv (i : σ) : derivation R (mv_polynomial σ R) (mv_polynomial σ R) :=
mk_derivation R $ pi.single i 1
>>>>>>> a248befb

@[simp] lemma pderiv_monomial {i : σ} :
  pderiv i (monomial s a) = monomial (s - single i 1) (a * (s i)) :=
begin
  simp only [pderiv, mk_derivation_monomial, finsupp.smul_sum, smul_eq_mul,
    ← smul_mul_assoc, ← (monomial _).map_smul],
  refine (finset.sum_eq_single i (λ j hj hne, _) (λ hi, _)).trans _,
  { simp [pi.single_eq_of_ne hne] },
  { rw [finsupp.not_mem_support_iff] at hi, simp [hi] },
  { simp }
end

lemma pderiv_C {i : σ} : pderiv i (C a) = 0 := derivation_C _ _

lemma pderiv_one {i : σ} : pderiv i (1 : mv_polynomial σ R) = 0 := pderiv_C

@[simp] lemma pderiv_X [d : decidable_eq σ] (i j : σ) :
  pderiv i (X j : mv_polynomial σ R) = @pi.single σ _ d _ i 1 j :=
(mk_derivation_X _ _ _).trans (by congr)

@[simp] lemma pderiv_X_self (i : σ) : pderiv i (X i : mv_polynomial σ R) = 1 := by simp

@[simp] lemma pderiv_X_of_ne {i j : σ} (h : j ≠ i) : pderiv i (X j : mv_polynomial σ R) = 0 :=
by simp [h]

lemma pderiv_eq_zero_of_not_mem_vars {i : σ} {f : mv_polynomial σ R} (h : i ∉ f.vars) :
  pderiv i f = 0 :=
derivation_eq_zero_of_forall_mem_vars $ λ j hj, pderiv_X_of_ne $ ne_of_mem_of_not_mem hj h

lemma pderiv_monomial_single {i : σ} {n : ℕ} :
  pderiv i (monomial (single i n) a) = monomial (single i (n-1)) (a * n) :=
by simp

lemma pderiv_mul {i : σ} {f g : mv_polynomial σ R} :
  pderiv i (f * g) = pderiv i f * g + f * pderiv i g :=
by simp only [(pderiv i).leibniz f g, smul_eq_mul, mul_comm, add_comm]

@[simp] lemma pderiv_C_mul {f : mv_polynomial σ R} {i : σ} :
  pderiv i (C a * f) = C a * pderiv i f :=
(derivation_C_mul _ _ _).trans C_mul'.symm

end pderiv

end mv_polynomial<|MERGE_RESOLUTION|>--- conflicted
+++ resolved
@@ -56,27 +56,8 @@
 variables {R} [comm_semiring R]
 
 /-- `pderiv i p` is the partial derivative of `p` with respect to `i` -/
-<<<<<<< HEAD
-def pderiv (i : σ) : mv_polynomial σ R →ₗ[R] mv_polynomial σ R :=
-{ to_fun := λ p, p.sum (λ A B, monomial (A - single i 1) (B * (A i))),
-  map_smul' := begin
-    intros c x,
-    rw [sum_smul_index', smul_sum],
-    { dsimp, simp_rw [← (monomial _).map_smul, smul_eq_mul, mul_assoc] },
-    { intros s,
-      simp only [monomial_zero, zero_mul] }
-  end,
-  map_add' := λ f g, sum_add_index'' (by simp [monomial_zero, forall_const, zero_mul])
-    (by simp only [add_mul, forall_const, eq_self_iff_true, (monomial _).map_add]), }
-
-@[simp]
-lemma pderiv_monomial {i : σ} :
-  pderiv i (monomial s a) = monomial (s - single i 1) (a * (s i)) :=
-by simp only [pderiv, monomial_zero, sum_monomial_eq, zero_mul, linear_map.coe_mk]
-=======
 def pderiv (i : σ) : derivation R (mv_polynomial σ R) (mv_polynomial σ R) :=
 mk_derivation R $ pi.single i 1
->>>>>>> a248befb
 
 @[simp] lemma pderiv_monomial {i : σ} :
   pderiv i (monomial s a) = monomial (s - single i 1) (a * (s i)) :=
