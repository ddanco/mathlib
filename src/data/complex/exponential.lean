/-
Copyright (c) 2018 Chris Hughes. All rights reserved.
Released under Apache 2.0 license as described in the file LICENSE.
Authors: Chris Hughes, Abhimanyu Pallavi Sudhir
-/
import algebra.geom_sum
import data.complex.basic
import data.nat.choose.sum

/-!
# Exponential, trigonometric and hyperbolic trigonometric functions

This file contains the definitions of the real and complex exponential, sine, cosine, tangent,
hyperbolic sine, hyperbolic cosine, and hyperbolic tangent functions.

-/

local notation `abs'` := _root_.abs
open is_absolute_value
open_locale classical big_operators nat

section
open real is_absolute_value finset

lemma forall_ge_le_of_forall_le_succ {α : Type*} [preorder α] (f : ℕ → α) {m : ℕ}
  (h : ∀ n ≥ m, f n.succ ≤ f n) : ∀ {l}, ∀ k ≥ m, k ≤ l → f l ≤ f k :=
begin
  assume l k hkm hkl,
  generalize hp : l - k = p,
  have : l = k + p := add_comm p k ▸ (nat.sub_eq_iff_eq_add hkl).1 hp,
  subst this,
  clear hkl hp,
  induction p with p ih,
  { simp },
  { exact le_trans (h _ (le_trans hkm (nat.le_add_right _ _))) ih }
end

section
variables {α : Type*} {β : Type*} [ring β]
  [linear_ordered_field α] [archimedean α] {abv : β → α} [is_absolute_value abv]

lemma is_cau_of_decreasing_bounded (f : ℕ → α) {a : α} {m : ℕ} (ham : ∀ n ≥ m, abs (f n) ≤ a)
  (hnm : ∀ n ≥ m, f n.succ ≤ f n) : is_cau_seq abs f :=
λ ε ε0,
let ⟨k, hk⟩ := archimedean.arch a ε0 in
have h : ∃ l, ∀ n ≥ m, a - l • ε < f n :=
  ⟨k + k + 1, λ n hnm, lt_of_lt_of_le
    (show a - (k + (k + 1)) • ε < -abs (f n),
      from lt_neg.1 $ lt_of_le_of_lt (ham n hnm) (begin
        rw [neg_sub, lt_sub_iff_add_lt, add_nsmul, add_nsmul, one_nsmul],
        exact add_lt_add_of_le_of_lt hk (lt_of_le_of_lt hk
          (lt_add_of_pos_right _ ε0)),
      end))
    (neg_le.2 $ (abs_neg (f n)) ▸ le_abs_self _)⟩,
let l := nat.find h in
have hl : ∀ (n : ℕ), n ≥ m → f n > a - l • ε := nat.find_spec h,
have hl0 : l ≠ 0 := λ hl0, not_lt_of_ge (ham m (le_refl _))
  (lt_of_lt_of_le (by have := hl m (le_refl m); simpa [hl0] using this) (le_abs_self (f m))),
begin
  cases not_forall.1
    (nat.find_min h (nat.pred_lt hl0)) with i hi,
  rw [not_imp, not_lt] at hi,
  existsi i,
  assume j hj,
  have hfij : f j ≤ f i := forall_ge_le_of_forall_le_succ f hnm _ hi.1 hj,
  rw [abs_of_nonpos (sub_nonpos.2 hfij), neg_sub, sub_lt_iff_lt_add'],
  exact calc f i ≤ a - (nat.pred l) • ε : hi.2
    ... = a - l • ε + ε :
      by conv {to_rhs, rw [← nat.succ_pred_eq_of_pos (nat.pos_of_ne_zero hl0), succ_nsmul',
        sub_add, add_sub_cancel] }
    ... < f j + ε : add_lt_add_right (hl j (le_trans hi.1 hj)) _
end

lemma is_cau_of_mono_bounded (f : ℕ → α) {a : α} {m : ℕ} (ham : ∀ n ≥ m, abs (f n) ≤ a)
  (hnm : ∀ n ≥ m, f n ≤ f n.succ) : is_cau_seq abs f :=
begin
  refine @eq.rec_on (ℕ → α) _ (is_cau_seq abs) _ _
    (-⟨_, @is_cau_of_decreasing_bounded _ _ _ (λ n, -f n) a m (by simpa) (by simpa)⟩ :
      cau_seq α abs).2,
  ext,
  exact neg_neg _
end

end

section no_archimedean
variables {α : Type*} {β : Type*} [ring β]
  [linear_ordered_field α] {abv : β → α} [is_absolute_value abv]

lemma is_cau_series_of_abv_le_cau {f : ℕ → β} {g : ℕ → α} (n : ℕ) :
  (∀ m, n ≤ m → abv (f m) ≤ g m) →
  is_cau_seq abs (λ n, ∑ i in range n, g i) →
  is_cau_seq abv (λ n, ∑ i in range n, f i) :=
begin
  assume hm hg ε ε0,
  cases hg (ε / 2) (div_pos ε0 (by norm_num)) with i hi,
  existsi max n i,
  assume j ji,
  have hi₁ := hi j (le_trans (le_max_right n i) ji),
  have hi₂ := hi (max n i) (le_max_right n i),
  have sub_le := abs_sub_le (∑ k in range j, g k) (∑ k in range i, g k)
    (∑ k in range (max n i), g k),
  have := add_lt_add hi₁ hi₂,
  rw [abs_sub_comm (∑ k in range (max n i), g k), add_halves ε] at this,
  refine lt_of_le_of_lt (le_trans (le_trans _ (le_abs_self _)) sub_le) this,
  generalize hk : j - max n i = k,
  clear this hi₂ hi₁ hi ε0 ε hg sub_le,
  rw nat.sub_eq_iff_eq_add ji at hk,
  rw hk,
  clear hk ji j,
  induction k with k' hi,
  { simp [abv_zero abv] },
  { simp only [nat.succ_add, sum_range_succ_comm, sub_eq_add_neg, add_assoc],
    refine le_trans (abv_add _ _ _) _,
    simp only [sub_eq_add_neg] at hi,
    exact add_le_add (hm _ (le_add_of_nonneg_of_le (nat.zero_le _) (le_max_left _ _))) hi },
end

lemma is_cau_series_of_abv_cau {f : ℕ → β} : is_cau_seq abs (λ m, ∑ n in range m, abv (f n)) →
  is_cau_seq abv (λ m, ∑ n in range m, f n) :=
is_cau_series_of_abv_le_cau 0 (λ n h, le_refl _)

end no_archimedean

section
variables {α : Type*} {β : Type*} [ring β]
  [linear_ordered_field α] [archimedean α] {abv : β → α} [is_absolute_value abv]

lemma is_cau_geo_series {β : Type*} [field β] {abv : β → α} [is_absolute_value abv]
   (x : β) (hx1 : abv x < 1) : is_cau_seq abv (λ n, ∑ m in range n, x ^ m) :=
have hx1' : abv x ≠ 1 := λ h, by simpa [h, lt_irrefl] using hx1,
is_cau_series_of_abv_cau
begin
  simp only [abv_pow abv] {eta := ff},
  have : (λ (m : ℕ), ∑ n in range m, (abv x) ^ n) =
   λ m, geom_sum (abv x) m := rfl,
  simp only [this, geom_sum_eq hx1'] {eta := ff},
  conv in (_ / _) { rw [← neg_div_neg_eq, neg_sub, neg_sub] },
  refine @is_cau_of_mono_bounded _ _ _ _ ((1 : α) / (1 - abv x)) 0 _ _,
  { assume n hn,
    rw abs_of_nonneg,
    refine div_le_div_of_le (le_of_lt $ sub_pos.2 hx1)
      (sub_le_self _ (abv_pow abv x n ▸ abv_nonneg _ _)),
    refine div_nonneg (sub_nonneg.2 _) (sub_nonneg.2 $ le_of_lt hx1),
    clear hn,
    induction n with n ih,
    { simp },
    { rw [pow_succ, ← one_mul (1 : α)],
      refine mul_le_mul (le_of_lt hx1) ih (abv_pow abv x n ▸ abv_nonneg _ _) (by norm_num) } },
  { assume n hn,
    refine div_le_div_of_le (le_of_lt $ sub_pos.2 hx1) (sub_le_sub_left _ _),
    rw [← one_mul (_ ^ n), pow_succ],
    exact mul_le_mul_of_nonneg_right (le_of_lt hx1) (pow_nonneg (abv_nonneg _ _) _) }
end

lemma is_cau_geo_series_const (a : α) {x : α} (hx1 : abs x < 1) :
  is_cau_seq abs (λ m, ∑ n in range m, a * x ^ n) :=
have is_cau_seq abs (λ m, a * ∑ n in range m, x ^ n) :=
  (cau_seq.const abs a * ⟨_, is_cau_geo_series x hx1⟩).2,
by simpa only [mul_sum]

lemma series_ratio_test {f : ℕ → β} (n : ℕ) (r : α)
  (hr0 : 0 ≤ r) (hr1 : r < 1) (h : ∀ m, n ≤ m → abv (f m.succ) ≤ r * abv (f m)) :
  is_cau_seq abv (λ m, ∑ n in range m, f n) :=
have har1 : abs r < 1, by rwa abs_of_nonneg hr0,
begin
  refine is_cau_series_of_abv_le_cau n.succ _
    (is_cau_geo_series_const (abv (f n.succ) * r⁻¹ ^ n.succ) har1),
  assume m hmn,
  cases classical.em (r = 0) with r_zero r_ne_zero,
  { have m_pos := lt_of_lt_of_le (nat.succ_pos n) hmn,
    have := h m.pred (nat.le_of_succ_le_succ (by rwa [nat.succ_pred_eq_of_pos m_pos])),
    simpa [r_zero, nat.succ_pred_eq_of_pos m_pos, pow_succ] },
  generalize hk : m - n.succ = k,
  have r_pos : 0 < r := lt_of_le_of_ne hr0 (ne.symm r_ne_zero),
  replace hk : m = k + n.succ := (nat.sub_eq_iff_eq_add hmn).1 hk,
  induction k with k ih generalizing m n,
  { rw [hk, zero_add, mul_right_comm, inv_pow' _ _, ← div_eq_mul_inv, mul_div_cancel],
    exact (ne_of_lt (pow_pos r_pos _)).symm },
  { have kn : k + n.succ ≥ n.succ, by rw ← zero_add n.succ; exact add_le_add (zero_le _) (by simp),
    rw [hk, nat.succ_add, pow_succ' r, ← mul_assoc],
    exact le_trans (by rw mul_comm; exact h _ (nat.le_of_succ_le kn))
      (mul_le_mul_of_nonneg_right (ih (k + n.succ) n h kn rfl) hr0) }
end

lemma sum_range_diag_flip {α : Type*} [add_comm_monoid α] (n : ℕ) (f : ℕ → ℕ → α) :
  ∑ m in range n, ∑ k in range (m + 1), f k (m - k) =
  ∑ m in range n, ∑ k in range (n - m), f m k :=
by rw [sum_sigma', sum_sigma']; exact sum_bij
(λ a _, ⟨a.2, a.1 - a.2⟩)
(λ a ha, have h₁ : a.1 < n := mem_range.1 (mem_sigma.1 ha).1,
  have h₂ : a.2 < nat.succ a.1 := mem_range.1 (mem_sigma.1 ha).2,
    mem_sigma.2 ⟨mem_range.2 (lt_of_lt_of_le h₂ h₁),
    mem_range.2 ((nat.sub_lt_sub_right_iff (nat.le_of_lt_succ h₂)).2 h₁)⟩)
(λ _ _, rfl)
(λ ⟨a₁, a₂⟩ ⟨b₁, b₂⟩ ha hb h,
  have ha : a₁ < n ∧ a₂ ≤ a₁ :=
      ⟨mem_range.1 (mem_sigma.1 ha).1, nat.le_of_lt_succ (mem_range.1 (mem_sigma.1 ha).2)⟩,
  have hb : b₁ < n ∧ b₂ ≤ b₁ :=
      ⟨mem_range.1 (mem_sigma.1 hb).1, nat.le_of_lt_succ (mem_range.1 (mem_sigma.1 hb).2)⟩,
  have h : a₂ = b₂ ∧ _ := sigma.mk.inj h,
  have h' : a₁ = b₁ - b₂ + a₂ := (nat.sub_eq_iff_eq_add ha.2).1 (eq_of_heq h.2),
  sigma.mk.inj_iff.2
    ⟨nat.sub_add_cancel hb.2 ▸ h'.symm ▸ h.1 ▸ rfl,
      (heq_of_eq h.1)⟩)
(λ ⟨a₁, a₂⟩ ha,
  have ha : a₁ < n ∧ a₂ < n - a₁ :=
      ⟨mem_range.1 (mem_sigma.1 ha).1, (mem_range.1 (mem_sigma.1 ha).2)⟩,
  ⟨⟨a₂ + a₁, a₁⟩, ⟨mem_sigma.2 ⟨mem_range.2 (nat.lt_sub_right_iff_add_lt.1 ha.2),
    mem_range.2 (nat.lt_succ_of_le (nat.le_add_left _ _))⟩,
  sigma.mk.inj_iff.2 ⟨rfl, heq_of_eq (nat.add_sub_cancel _ _).symm⟩⟩⟩)

-- TODO move to src/algebra/big_operators/basic.lean, rewrite with comm_group, and make to_additive
lemma sum_range_sub_sum_range {α : Type*} [add_comm_group α] {f : ℕ → α}
  {n m : ℕ} (hnm : n ≤ m) : ∑ k in range m, f k - ∑ k in range n, f k =
  ∑ k in (range m).filter (λ k, n ≤ k), f k :=
begin
  rw [← sum_sdiff (@filter_subset _ (λ k, n ≤ k) _ (range m)),
    sub_eq_iff_eq_add, ← eq_sub_iff_add_eq, add_sub_cancel'],
  refine finset.sum_congr
    (finset.ext $ λ a, ⟨λ h, by simp at *; finish,
    λ h, have ham : a < m := lt_of_lt_of_le (mem_range.1 h) hnm,
      by simp * at *⟩)
    (λ _ _, rfl),
end

lemma sum_range_add_sub_sum_range {α : Type*} [add_comm_group α] {f : ℕ → α}
  {n m : ℕ} : ∑ k in range (n + m), f k - ∑ k in range n, f k =
  ∑ k in finset.range m, f (n + k) :=
begin
  rw sum_range_add,
  simp only [add_sub_cancel', eq_self_iff_true],
end

end

section no_archimedean
variables {α : Type*} {β : Type*} [ring β]
  [linear_ordered_field α] {abv : β → α} [is_absolute_value abv]

lemma abv_sum_le_sum_abv {γ : Type*} (f : γ → β) (s : finset γ) :
  abv (∑ k in s, f k) ≤ ∑ k in s, abv (f k) :=
by haveI := classical.dec_eq γ; exact
finset.induction_on s (by simp [abv_zero abv])
  (λ a s has ih, by rw [sum_insert has, sum_insert has];
    exact le_trans (abv_add abv _ _) (add_le_add_left ih _))

lemma cauchy_product {a b : ℕ → β}
  (ha : is_cau_seq abs (λ m, ∑ n in range m, abv (a n)))
  (hb : is_cau_seq abv (λ m, ∑ n in range m, b n)) (ε : α) (ε0 : 0 < ε) :
  ∃ i : ℕ, ∀ j ≥ i, abv ((∑ k in range j, a k) * (∑ k in range j, b k) -
  ∑ n in range j, ∑ m in range (n + 1), a m * b (n - m)) < ε :=
let ⟨Q, hQ⟩ := cau_seq.bounded ⟨_, hb⟩ in
let ⟨P, hP⟩ := cau_seq.bounded ⟨_, ha⟩ in
have hP0 : 0 < P, from lt_of_le_of_lt (abs_nonneg _) (hP 0),
have hPε0 : 0 < ε / (2 * P),
  from div_pos ε0 (mul_pos (show (2 : α) > 0, from by norm_num) hP0),
let ⟨N, hN⟩ := cau_seq.cauchy₂ ⟨_, hb⟩ hPε0 in
have hQε0 : 0 < ε / (4 * Q),
  from div_pos ε0 (mul_pos (show (0 : α) < 4, by norm_num)
    (lt_of_le_of_lt (abv_nonneg _ _) (hQ 0))),
let ⟨M, hM⟩ := cau_seq.cauchy₂ ⟨_, ha⟩ hQε0 in
⟨2 * (max N M + 1), λ K hK,
have h₁ : ∑ m in range K, ∑ k in range (m + 1), a k * b (m - k) =
    ∑ m in range K, ∑ n in range (K - m), a m * b n,
  by simpa using sum_range_diag_flip K (λ m n, a m * b n),
have h₂ : (λ i, ∑ k in range (K - i), a i * b k) = (λ i, a i * ∑ k in range (K - i), b k),
  by simp [finset.mul_sum],
have h₃ : ∑ i in range K, a i * ∑ k in range (K - i), b k =
    ∑ i in range K, a i * (∑ k in range (K - i), b k - ∑ k in range K, b k)
    + ∑ i in range K, a i * ∑ k in range K, b k,
  by rw ← sum_add_distrib; simp [(mul_add _ _ _).symm],
have two_mul_two : (4 : α) = 2 * 2, by norm_num,
have hQ0 : Q ≠ 0, from λ h, by simpa [h, lt_irrefl] using hQε0,
have h2Q0 : 2 * Q ≠ 0, from mul_ne_zero two_ne_zero hQ0,
have hε : ε / (2 * P) * P + ε / (4 * Q) * (2 * Q) = ε,
  by rw [← div_div_eq_div_mul, div_mul_cancel _ (ne.symm (ne_of_lt hP0)),
    two_mul_two, mul_assoc, ← div_div_eq_div_mul, div_mul_cancel _ h2Q0, add_halves],
have hNMK : max N M + 1 < K,
  from lt_of_lt_of_le (by rw two_mul; exact lt_add_of_pos_left _ (nat.succ_pos _)) hK,
have hKN : N < K,
  from calc N ≤ max N M : le_max_left _ _
  ... < max N M + 1 : nat.lt_succ_self _
  ... < K : hNMK,
have hsumlesum : ∑ i in range (max N M + 1), abv (a i) *
      abv (∑ k in range (K - i), b k - ∑ k in range K, b k) ≤
    ∑ i in range (max N M + 1), abv (a i) * (ε / (2 * P)),
  from sum_le_sum (λ m hmJ, mul_le_mul_of_nonneg_left
    (le_of_lt (hN (K - m) K
      (nat.le_sub_left_of_add_le (le_trans
        (by rw two_mul; exact add_le_add (le_of_lt (mem_range.1 hmJ))
          (le_trans (le_max_left _ _) (le_of_lt (lt_add_one _)))) hK))
      (le_of_lt hKN))) (abv_nonneg abv _)),
have hsumltP : ∑ n in range (max N M + 1), abv (a n) < P :=
  calc ∑ n in range (max N M + 1), abv (a n)
      = abs (∑ n in range (max N M + 1), abv (a n)) :
  eq.symm (abs_of_nonneg (sum_nonneg (λ x h, abv_nonneg abv (a x))))
  ... < P : hP (max N M + 1),
begin
  rw [h₁, h₂, h₃, sum_mul, ← sub_sub, sub_right_comm, sub_self, zero_sub, abv_neg abv],
  refine lt_of_le_of_lt (abv_sum_le_sum_abv _ _) _,
  suffices : ∑ i in range (max N M + 1),
    abv (a i) * abv (∑ k in range (K - i), b k - ∑ k in range K, b k) +
    (∑ i in range K, abv (a i) * abv (∑ k in range (K - i), b k - ∑ k in range K, b k) -
    ∑ i in range (max N M + 1), abv (a i) * abv (∑ k in range (K - i), b k - ∑ k in range K, b k)) <
    ε / (2 * P) * P + ε / (4 * Q) * (2 * Q),
  { rw hε at this, simpa [abv_mul abv] },
  refine add_lt_add (lt_of_le_of_lt hsumlesum
    (by rw [← sum_mul, mul_comm]; exact (mul_lt_mul_left hPε0).mpr hsumltP)) _,
  rw sum_range_sub_sum_range (le_of_lt hNMK),
  exact calc ∑ i in (range K).filter (λ k, max N M + 1 ≤ k),
      abv (a i) * abv (∑ k in range (K - i), b k - ∑ k in range K, b k)
      ≤ ∑ i in (range K).filter (λ k, max N M + 1 ≤ k), abv (a i) * (2 * Q) :
    sum_le_sum (λ n hn, begin
      refine mul_le_mul_of_nonneg_left _ (abv_nonneg _ _),
      rw sub_eq_add_neg,
      refine le_trans (abv_add _ _ _) _,
      rw [two_mul, abv_neg abv],
      exact add_le_add (le_of_lt (hQ _)) (le_of_lt (hQ _)),
    end)
    ... < ε / (4 * Q) * (2 * Q) :
      by rw [← sum_mul, ← sum_range_sub_sum_range (le_of_lt hNMK)];
      refine (mul_lt_mul_right $ by rw two_mul;
        exact add_pos (lt_of_le_of_lt (abv_nonneg _ _) (hQ 0))
          (lt_of_le_of_lt (abv_nonneg _ _) (hQ 0))).2
        (lt_of_le_of_lt (le_abs_self _)
          (hM _ _ (le_trans (nat.le_succ_of_le (le_max_right _ _)) (le_of_lt hNMK))
            (nat.le_succ_of_le (le_max_right _ _))))
end⟩

end no_archimedean

end

open finset

open cau_seq

namespace complex

lemma is_cau_abs_exp (z : ℂ) : is_cau_seq _root_.abs
  (λ n, ∑ m in range n, abs (z ^ m / m!)) :=
let ⟨n, hn⟩ := exists_nat_gt (abs z) in
have hn0 : (0 : ℝ) < n, from lt_of_le_of_lt (abs_nonneg _) hn,
series_ratio_test n (complex.abs z / n) (div_nonneg (complex.abs_nonneg _) (le_of_lt hn0))
  (by rwa [div_lt_iff hn0, one_mul])
  (λ m hm,
    by rw [abs_abs, abs_abs, nat.factorial_succ, pow_succ,
      mul_comm m.succ, nat.cast_mul, ← div_div_eq_div_mul, mul_div_assoc,
      mul_div_right_comm, abs_mul, abs_div, abs_cast_nat];
    exact mul_le_mul_of_nonneg_right
      (div_le_div_of_le_left (abs_nonneg _) hn0
        (nat.cast_le.2 (le_trans hm (nat.le_succ _)))) (abs_nonneg _))

noncomputable theory

lemma is_cau_exp (z : ℂ) :
  is_cau_seq abs (λ n, ∑ m in range n, z ^ m / m!) :=
is_cau_series_of_abv_cau (is_cau_abs_exp z)

/-- The Cauchy sequence consisting of partial sums of the Taylor series of
the complex exponential function -/
@[pp_nodot] def exp' (z : ℂ) :
  cau_seq ℂ complex.abs :=
⟨λ n, ∑ m in range n, z ^ m / m!, is_cau_exp z⟩

/-- The complex exponential function, defined via its Taylor series -/
@[pp_nodot] def exp (z : ℂ) : ℂ := lim (exp' z)

/-- The complex sine function, defined via `exp` -/
@[pp_nodot] def sin (z : ℂ) : ℂ := ((exp (-z * I) - exp (z * I)) * I) / 2

/-- The complex cosine function, defined via `exp` -/
@[pp_nodot] def cos (z : ℂ) : ℂ := (exp (z * I) + exp (-z * I)) / 2

/-- The complex tangent function, defined as `sin z / cos z` -/
@[pp_nodot] def tan (z : ℂ) : ℂ := sin z / cos z

/-- The complex hyperbolic sine function, defined via `exp` -/
@[pp_nodot] def sinh (z : ℂ) : ℂ := (exp z - exp (-z)) / 2

/-- The complex hyperbolic cosine function, defined via `exp` -/
@[pp_nodot] def cosh (z : ℂ) : ℂ := (exp z + exp (-z)) / 2

/-- The complex hyperbolic tangent function, defined as `sinh z / cosh z` -/
@[pp_nodot] def tanh (z : ℂ) : ℂ := sinh z / cosh z

end complex

namespace real

open complex

/-- The real exponential function, defined as the real part of the complex exponential -/
@[pp_nodot] def exp (x : ℝ) : ℝ := (exp x).re

/-- The real sine function, defined as the real part of the complex sine -/
@[pp_nodot] def sin (x : ℝ) : ℝ := (sin x).re

/-- The real cosine function, defined as the real part of the complex cosine -/
@[pp_nodot] def cos (x : ℝ) : ℝ := (cos x).re

/-- The real tangent function, defined as the real part of the complex tangent -/
@[pp_nodot] def tan (x : ℝ) : ℝ := (tan x).re

/-- The real hypebolic sine function, defined as the real part of the complex hyperbolic sine -/
@[pp_nodot] def sinh (x : ℝ) : ℝ := (sinh x).re

/-- The real hypebolic cosine function, defined as the real part of the complex hyperbolic cosine -/
@[pp_nodot] def cosh (x : ℝ) : ℝ := (cosh x).re

/-- The real hypebolic tangent function, defined as the real part of
the complex hyperbolic tangent -/
@[pp_nodot] def tanh (x : ℝ) : ℝ := (tanh x).re

end real

namespace complex

variables (x y : ℂ)

@[simp] lemma exp_zero : exp 0 = 1 :=
lim_eq_of_equiv_const $
  λ ε ε0, ⟨1, λ j hj, begin
  convert ε0,
  cases j,
  { exact absurd hj (not_le_of_gt zero_lt_one) },
  { dsimp [exp'],
    induction j with j ih,
    { dsimp [exp']; simp },
    { rw ← ih dec_trivial,
      simp only [sum_range_succ, pow_succ],
      simp } }
end⟩

lemma exp_add : exp (x + y) = exp x * exp y :=
show lim (⟨_, is_cau_exp (x + y)⟩ : cau_seq ℂ abs) =
  lim (show cau_seq ℂ abs, from ⟨_, is_cau_exp x⟩)
  * lim (show cau_seq ℂ abs, from ⟨_, is_cau_exp y⟩),
from
have hj : ∀ j : ℕ, ∑ m in range j, (x + y) ^ m / m! =
    ∑ i in range j, ∑ k in range (i + 1), x ^ k / k! * (y ^ (i - k) / (i - k)!),
  from assume j,
    finset.sum_congr rfl (λ m hm, begin
      rw [add_pow, div_eq_mul_inv, sum_mul],
      refine finset.sum_congr rfl (λ i hi, _),
      have h₁ : (m.choose i : ℂ) ≠ 0 := nat.cast_ne_zero.2
        (pos_iff_ne_zero.1 (nat.choose_pos (nat.le_of_lt_succ (mem_range.1 hi)))),
      have h₂ := nat.choose_mul_factorial_mul_factorial (nat.le_of_lt_succ $ finset.mem_range.1 hi),
      rw [← h₂, nat.cast_mul, nat.cast_mul, mul_inv', mul_inv'],
      simp only [mul_left_comm (m.choose i : ℂ), mul_assoc, mul_left_comm (m.choose i : ℂ)⁻¹,
        mul_comm (m.choose i : ℂ)],
      rw inv_mul_cancel h₁,
      simp [div_eq_mul_inv, mul_comm, mul_assoc, mul_left_comm]
    end),
by rw lim_mul_lim;
  exact eq.symm (lim_eq_lim_of_equiv (by dsimp; simp only [hj];
    exact cauchy_product (is_cau_abs_exp x) (is_cau_exp y)))

attribute [irreducible] complex.exp

lemma exp_list_sum (l : list ℂ) : exp l.sum = (l.map exp).prod :=
@monoid_hom.map_list_prod (multiplicative ℂ) ℂ _ _ ⟨exp, exp_zero, exp_add⟩ l

lemma exp_multiset_sum (s : multiset ℂ) : exp s.sum = (s.map exp).prod :=
@monoid_hom.map_multiset_prod (multiplicative ℂ) ℂ _ _ ⟨exp, exp_zero, exp_add⟩ s

lemma exp_sum {α : Type*} (s : finset α) (f : α → ℂ) : exp (∑ x in s, f x) = ∏ x in s, exp (f x) :=
@monoid_hom.map_prod (multiplicative ℂ) α ℂ _ _ ⟨exp, exp_zero, exp_add⟩ f s

lemma exp_nat_mul (x : ℂ) : ∀ n : ℕ, exp(n*x) = (exp x)^n
| 0 := by rw [nat.cast_zero, zero_mul, exp_zero, pow_zero]
| (nat.succ n) := by rw [pow_succ', nat.cast_add_one, add_mul, exp_add, ←exp_nat_mul, one_mul]

lemma exp_ne_zero : exp x ≠ 0 :=
λ h, zero_ne_one $ by rw [← exp_zero, ← add_neg_self x, exp_add, h]; simp

lemma exp_neg : exp (-x) = (exp x)⁻¹ :=
by rw [← mul_right_inj' (exp_ne_zero x), ← exp_add];
  simp [mul_inv_cancel (exp_ne_zero x)]

lemma exp_sub : exp (x - y) = exp x / exp y :=
by simp [sub_eq_add_neg, exp_add, exp_neg, div_eq_mul_inv]

lemma exp_int_mul (z : ℂ) (n : ℤ) : complex.exp (n * z) = (complex.exp z) ^ n :=
begin
  cases n,
  { apply complex.exp_nat_mul },
  { simpa [complex.exp_neg, add_comm, ← neg_mul_eq_neg_mul_symm]
      using complex.exp_nat_mul (-z) (1 + n) },
end

@[simp] lemma exp_conj : exp (conj x) = conj (exp x) :=
begin
  dsimp [exp],
  rw [← lim_conj],
  refine congr_arg lim (cau_seq.ext (λ _, _)),
  dsimp [exp', function.comp, cau_seq_conj],
  rw conj.map_sum,
  refine sum_congr rfl (λ n hn, _),
  rw [conj.map_div, conj.map_pow, ← of_real_nat_cast, conj_of_real]
end

@[simp] lemma of_real_exp_of_real_re (x : ℝ) : ((exp x).re : ℂ) = exp x :=
eq_conj_iff_re.1 $ by rw [← exp_conj, conj_of_real]

@[simp, norm_cast] lemma of_real_exp (x : ℝ) : (real.exp x : ℂ) = exp x :=
of_real_exp_of_real_re _

@[simp] lemma exp_of_real_im (x : ℝ) : (exp x).im = 0 :=
by rw [← of_real_exp_of_real_re, of_real_im]

lemma exp_of_real_re (x : ℝ) : (exp x).re = real.exp x := rfl

lemma two_sinh : 2 * sinh x = exp x - exp (-x) :=
mul_div_cancel' _ two_ne_zero'

lemma two_cosh : 2 * cosh x = exp x + exp (-x) :=
mul_div_cancel' _ two_ne_zero'

@[simp] lemma sinh_zero : sinh 0 = 0 := by simp [sinh]

@[simp] lemma sinh_neg : sinh (-x) = -sinh x :=
by simp [sinh, exp_neg, (neg_div _ _).symm, add_mul]

private lemma sinh_add_aux {a b c d : ℂ} :
  (a - b) * (c + d) + (a + b) * (c - d) = 2 * (a * c - b * d) := by ring

lemma sinh_add : sinh (x + y) = sinh x * cosh y + cosh x * sinh y :=
begin
  rw [← mul_right_inj' (@two_ne_zero' ℂ _ _ _), two_sinh,
      exp_add, neg_add, exp_add, eq_comm,
      mul_add, ← mul_assoc, two_sinh, mul_left_comm, two_sinh,
      ← mul_right_inj' (@two_ne_zero' ℂ _ _ _), mul_add,
      mul_left_comm, two_cosh, ← mul_assoc, two_cosh],
  exact sinh_add_aux
end

@[simp] lemma cosh_zero : cosh 0 = 1 := by simp [cosh]

@[simp] lemma cosh_neg : cosh (-x) = cosh x :=
by simp [add_comm, cosh, exp_neg]

private lemma cosh_add_aux {a b c d : ℂ} :
  (a + b) * (c + d) + (a - b) * (c - d) = 2 * (a * c + b * d) := by ring

lemma cosh_add : cosh (x + y) = cosh x * cosh y + sinh x * sinh y :=
begin
  rw [← mul_right_inj' (@two_ne_zero' ℂ _ _ _), two_cosh,
      exp_add, neg_add, exp_add, eq_comm,
      mul_add, ← mul_assoc, two_cosh, ← mul_assoc, two_sinh,
      ← mul_right_inj' (@two_ne_zero' ℂ _ _ _), mul_add,
      mul_left_comm, two_cosh, mul_left_comm, two_sinh],
  exact cosh_add_aux
end

lemma sinh_sub : sinh (x - y) = sinh x * cosh y - cosh x * sinh y :=
by simp [sub_eq_add_neg, sinh_add, sinh_neg, cosh_neg]

lemma cosh_sub : cosh (x - y) = cosh x * cosh y - sinh x * sinh y :=
by simp [sub_eq_add_neg, cosh_add, sinh_neg, cosh_neg]

lemma sinh_conj : sinh (conj x) = conj (sinh x) :=
by rw [sinh, ← conj.map_neg, exp_conj, exp_conj, ← conj.map_sub, sinh, conj.map_div, conj_bit0,
  conj.map_one]

@[simp] lemma of_real_sinh_of_real_re (x : ℝ) : ((sinh x).re : ℂ) = sinh x :=
eq_conj_iff_re.1 $ by rw [← sinh_conj, conj_of_real]

@[simp, norm_cast] lemma of_real_sinh (x : ℝ) : (real.sinh x : ℂ) = sinh x :=
of_real_sinh_of_real_re _

@[simp] lemma sinh_of_real_im (x : ℝ) : (sinh x).im = 0 :=
by rw [← of_real_sinh_of_real_re, of_real_im]

lemma sinh_of_real_re (x : ℝ) : (sinh x).re = real.sinh x := rfl

lemma cosh_conj : cosh (conj x) = conj (cosh x) :=
begin
  rw [cosh, ← conj.map_neg, exp_conj, exp_conj, ← conj.map_add, cosh, conj.map_div,
      conj_bit0, conj.map_one]
end

@[simp] lemma of_real_cosh_of_real_re (x : ℝ) : ((cosh x).re : ℂ) = cosh x :=
eq_conj_iff_re.1 $ by rw [← cosh_conj, conj_of_real]

@[simp, norm_cast] lemma of_real_cosh (x : ℝ) : (real.cosh x : ℂ) = cosh x :=
of_real_cosh_of_real_re _

@[simp] lemma cosh_of_real_im (x : ℝ) : (cosh x).im = 0 :=
by rw [← of_real_cosh_of_real_re, of_real_im]

lemma cosh_of_real_re (x : ℝ) : (cosh x).re = real.cosh x := rfl

lemma tanh_eq_sinh_div_cosh : tanh x = sinh x / cosh x := rfl

@[simp] lemma tanh_zero : tanh 0 = 0 := by simp [tanh]

@[simp] lemma tanh_neg : tanh (-x) = -tanh x := by simp [tanh, neg_div]

lemma tanh_conj : tanh (conj x) = conj (tanh x) :=
by rw [tanh, sinh_conj, cosh_conj, ← conj.map_div, tanh]

@[simp] lemma of_real_tanh_of_real_re (x : ℝ) : ((tanh x).re : ℂ) = tanh x :=
eq_conj_iff_re.1 $ by rw [← tanh_conj, conj_of_real]

@[simp, norm_cast] lemma of_real_tanh (x : ℝ) : (real.tanh x : ℂ) = tanh x :=
of_real_tanh_of_real_re _

@[simp] lemma tanh_of_real_im (x : ℝ) : (tanh x).im = 0 :=
by rw [← of_real_tanh_of_real_re, of_real_im]

lemma tanh_of_real_re (x : ℝ) : (tanh x).re = real.tanh x := rfl

lemma cosh_add_sinh : cosh x + sinh x = exp x :=
by rw [← mul_right_inj' (@two_ne_zero' ℂ _ _ _), mul_add,
       two_cosh, two_sinh, add_add_sub_cancel, two_mul]

lemma sinh_add_cosh : sinh x + cosh x = exp x :=
by rw [add_comm, cosh_add_sinh]

lemma cosh_sub_sinh : cosh x - sinh x = exp (-x) :=
by rw [← mul_right_inj' (@two_ne_zero' ℂ _ _ _), mul_sub,
       two_cosh, two_sinh, add_sub_sub_cancel, two_mul]

lemma cosh_sq_sub_sinh_sq : cosh x ^ 2 - sinh x ^ 2 = 1 :=
by rw [sq_sub_sq, cosh_add_sinh, cosh_sub_sinh, ← exp_add, add_neg_self, exp_zero]

lemma cosh_sq : cosh x ^ 2 = sinh x ^ 2 + 1 :=
begin
  rw ← cosh_sq_sub_sinh_sq x,
  ring
end

lemma sinh_sq : sinh x ^ 2 = cosh x ^ 2 - 1 :=
begin
  rw ← cosh_sq_sub_sinh_sq x,
  ring
end

lemma cosh_two_mul : cosh (2 * x) = cosh x ^ 2 + sinh x ^ 2 :=
by rw [two_mul, cosh_add, sq, sq]

lemma sinh_two_mul : sinh (2 * x) = 2 * sinh x * cosh x :=
begin
  rw [two_mul, sinh_add],
  ring
end

lemma cosh_three_mul : cosh (3 * x) = 4 * cosh x ^ 3 - 3 * cosh x :=
begin
  have h1 : x + 2 * x = 3 * x, by ring,
  rw [← h1, cosh_add x (2 * x)],
  simp only [cosh_two_mul, sinh_two_mul],
  have h2 : sinh x * (2 * sinh x * cosh x) = 2 * cosh x * sinh x ^ 2, by ring,
  rw [h2, sinh_sq],
  ring
end

lemma sinh_three_mul : sinh (3 * x) = 4 * sinh x ^ 3 + 3 * sinh x :=
begin
  have h1 : x + 2 * x = 3 * x, by ring,
  rw [← h1, sinh_add x (2 * x)],
  simp only [cosh_two_mul, sinh_two_mul],
  have h2 : cosh x * (2 * sinh x * cosh x) = 2 * sinh x * cosh x ^ 2, by ring,
  rw [h2, cosh_sq],
  ring,
end

@[simp] lemma sin_zero : sin 0 = 0 := by simp [sin]

@[simp] lemma sin_neg : sin (-x) = -sin x :=
by simp [sin, sub_eq_add_neg, exp_neg, (neg_div _ _).symm, add_mul]

lemma two_sin : 2 * sin x = (exp (-x * I) - exp (x * I)) * I :=
mul_div_cancel' _ two_ne_zero'

lemma two_cos : 2 * cos x = exp (x * I) + exp (-x * I) :=
mul_div_cancel' _ two_ne_zero'

lemma sinh_mul_I : sinh (x * I) = sin x * I :=
by rw [← mul_right_inj' (@two_ne_zero' ℂ _ _ _), two_sinh,
       ← mul_assoc, two_sin, mul_assoc, I_mul_I, mul_neg_one,
       neg_sub, neg_mul_eq_neg_mul]

lemma cosh_mul_I : cosh (x * I) = cos x :=
by rw [← mul_right_inj' (@two_ne_zero' ℂ _ _ _), two_cosh,
       two_cos, neg_mul_eq_neg_mul]

lemma tanh_mul_I : tanh (x * I) = tan x * I :=
by rw [tanh_eq_sinh_div_cosh, cosh_mul_I, sinh_mul_I, mul_div_right_comm, tan]

lemma cos_mul_I : cos (x * I) = cosh x :=
by rw ← cosh_mul_I; ring_nf; simp

lemma sin_mul_I : sin (x * I) = sinh x * I :=
have h : I * sin (x * I) = -sinh x := by { rw [mul_comm, ← sinh_mul_I], ring_nf, simp },
by simpa only [neg_mul_eq_neg_mul_symm, div_I, neg_neg]
  using cancel_factors.cancel_factors_eq_div h I_ne_zero

lemma tan_mul_I : tan (x * I) = tanh x * I :=
by rw [tan, sin_mul_I, cos_mul_I, mul_div_right_comm, tanh_eq_sinh_div_cosh]

lemma sin_add : sin (x + y) = sin x * cos y + cos x * sin y :=
by rw [← mul_left_inj' I_ne_zero, ← sinh_mul_I,
       add_mul, add_mul, mul_right_comm, ← sinh_mul_I,
       mul_assoc, ← sinh_mul_I, ← cosh_mul_I, ← cosh_mul_I, sinh_add]

@[simp] lemma cos_zero : cos 0 = 1 := by simp [cos]

@[simp] lemma cos_neg : cos (-x) = cos x :=
by simp [cos, sub_eq_add_neg, exp_neg, add_comm]

private lemma cos_add_aux {a b c d : ℂ} :
  (a + b) * (c + d) - (b - a) * (d - c) * (-1) =
  2 * (a * c + b * d) := by ring

lemma cos_add : cos (x + y) = cos x * cos y - sin x * sin y :=
by rw [← cosh_mul_I, add_mul, cosh_add, cosh_mul_I, cosh_mul_I,
       sinh_mul_I, sinh_mul_I, mul_mul_mul_comm, I_mul_I,
       mul_neg_one, sub_eq_add_neg]

lemma sin_sub : sin (x - y) = sin x * cos y - cos x * sin y :=
by simp [sub_eq_add_neg, sin_add, sin_neg, cos_neg]

lemma cos_sub : cos (x - y) = cos x * cos y + sin x * sin y :=
by simp [sub_eq_add_neg, cos_add, sin_neg, cos_neg]

lemma sin_add_mul_I (x y : ℂ) : sin (x + y*I) = sin x * cosh y + cos x * sinh y * I :=
by rw [sin_add, cos_mul_I, sin_mul_I, mul_assoc]

lemma sin_eq (z : ℂ) : sin z = sin z.re * cosh z.im + cos z.re * sinh z.im * I :=
by convert sin_add_mul_I z.re z.im; exact (re_add_im z).symm

lemma cos_add_mul_I (x y : ℂ) : cos (x + y*I) = cos x * cosh y - sin x * sinh y * I :=
by rw [cos_add, cos_mul_I, sin_mul_I, mul_assoc]

lemma cos_eq (z : ℂ) : cos z = cos z.re * cosh z.im - sin z.re * sinh z.im * I :=
by convert cos_add_mul_I z.re z.im; exact (re_add_im z).symm

theorem sin_sub_sin : sin x - sin y = 2 * sin((x - y)/2) * cos((x + y)/2) :=
begin
  have s1 := sin_add ((x + y) / 2) ((x - y) / 2),
  have s2 := sin_sub ((x + y) / 2) ((x - y) / 2),
  rw [div_add_div_same, add_sub, add_right_comm, add_sub_cancel, half_add_self] at s1,
  rw [div_sub_div_same, ←sub_add, add_sub_cancel', half_add_self] at s2,
  rw [s1, s2],
  ring
end

theorem cos_sub_cos : cos x - cos y = -2 * sin((x + y)/2) * sin((x - y)/2) :=
begin
  have s1 := cos_add ((x + y) / 2) ((x - y) / 2),
  have s2 := cos_sub ((x + y) / 2) ((x - y) / 2),
  rw [div_add_div_same, add_sub, add_right_comm, add_sub_cancel, half_add_self] at s1,
  rw [div_sub_div_same, ←sub_add, add_sub_cancel', half_add_self] at s2,
  rw [s1, s2],
  ring,
end

lemma cos_add_cos : cos x + cos y = 2 * cos ((x + y) / 2)  * cos ((x - y) / 2) :=
begin
  have h2 : (2:ℂ) ≠ 0 := by norm_num,
  calc cos x + cos y = cos ((x + y) / 2 + (x - y) / 2) + cos ((x + y) / 2 - (x - y) / 2) : _
  ... = (cos ((x + y) / 2) * cos ((x - y) / 2) - sin ((x + y) / 2) * sin ((x - y) / 2))
          + (cos ((x + y) / 2) * cos ((x - y) / 2) + sin ((x + y) / 2) * sin ((x - y) / 2)) : _
  ... = 2 * cos ((x + y) / 2) * cos ((x - y) / 2) : _,
  { congr; field_simp [h2]; ring },
  { rw [cos_add, cos_sub] },
  ring,
end

lemma sin_conj : sin (conj x) = conj (sin x) :=
by rw [← mul_left_inj' I_ne_zero, ← sinh_mul_I,
       ← conj_neg_I, ← conj.map_mul, ← conj.map_mul, sinh_conj,
       mul_neg_eq_neg_mul_symm, sinh_neg, sinh_mul_I, mul_neg_eq_neg_mul_symm]

@[simp] lemma of_real_sin_of_real_re (x : ℝ) : ((sin x).re : ℂ) = sin x :=
eq_conj_iff_re.1 $ by rw [← sin_conj, conj_of_real]

@[simp, norm_cast] lemma of_real_sin (x : ℝ) : (real.sin x : ℂ) = sin x :=
of_real_sin_of_real_re _

@[simp] lemma sin_of_real_im (x : ℝ) : (sin x).im = 0 :=
by rw [← of_real_sin_of_real_re, of_real_im]

lemma sin_of_real_re (x : ℝ) : (sin x).re = real.sin x := rfl

lemma cos_conj : cos (conj x) = conj (cos x) :=
by rw [← cosh_mul_I, ← conj_neg_I, ← conj.map_mul, ← cosh_mul_I,
       cosh_conj, mul_neg_eq_neg_mul_symm, cosh_neg]

@[simp] lemma of_real_cos_of_real_re (x : ℝ) : ((cos x).re : ℂ) = cos x :=
eq_conj_iff_re.1 $ by rw [← cos_conj, conj_of_real]

@[simp, norm_cast] lemma of_real_cos (x : ℝ) : (real.cos x : ℂ) = cos x :=
of_real_cos_of_real_re _

@[simp] lemma cos_of_real_im (x : ℝ) : (cos x).im = 0 :=
by rw [← of_real_cos_of_real_re, of_real_im]

lemma cos_of_real_re (x : ℝ) : (cos x).re = real.cos x := rfl

@[simp] lemma tan_zero : tan 0 = 0 := by simp [tan]

lemma tan_eq_sin_div_cos : tan x = sin x / cos x := rfl

lemma tan_mul_cos {x : ℂ} (hx : cos x ≠ 0) : tan x * cos x = sin x :=
by rw [tan_eq_sin_div_cos, div_mul_cancel _ hx]

@[simp] lemma tan_neg : tan (-x) = -tan x := by simp [tan, neg_div]

lemma tan_conj : tan (conj x) = conj (tan x) :=
by rw [tan, sin_conj, cos_conj, ← conj.map_div, tan]

@[simp] lemma of_real_tan_of_real_re (x : ℝ) : ((tan x).re : ℂ) = tan x :=
eq_conj_iff_re.1 $ by rw [← tan_conj, conj_of_real]

@[simp, norm_cast] lemma of_real_tan (x : ℝ) : (real.tan x : ℂ) = tan x :=
of_real_tan_of_real_re _

@[simp] lemma tan_of_real_im (x : ℝ) : (tan x).im = 0 :=
by rw [← of_real_tan_of_real_re, of_real_im]

lemma tan_of_real_re (x : ℝ) : (tan x).re = real.tan x := rfl

lemma cos_add_sin_I : cos x + sin x * I = exp (x * I) :=
by rw [← cosh_add_sinh, sinh_mul_I, cosh_mul_I]

lemma cos_sub_sin_I : cos x - sin x * I = exp (-x * I) :=
by rw [← neg_mul_eq_neg_mul, ← cosh_sub_sinh, sinh_mul_I, cosh_mul_I]

@[simp] lemma sin_sq_add_cos_sq : sin x ^ 2 + cos x ^ 2 = 1 :=
eq.trans
  (by rw [cosh_mul_I, sinh_mul_I, mul_pow, I_sq, mul_neg_one, sub_neg_eq_add, add_comm])
  (cosh_sq_sub_sinh_sq (x * I))

@[simp] lemma cos_sq_add_sin_sq : cos x ^ 2 + sin x ^ 2 = 1 :=
by rw [add_comm, sin_sq_add_cos_sq]

lemma cos_two_mul' : cos (2 * x) = cos x ^ 2 - sin x ^ 2 :=
by rw [two_mul, cos_add, ← sq, ← sq]

lemma cos_two_mul : cos (2 * x) = 2 * cos x ^ 2 - 1 :=
by rw [cos_two_mul', eq_sub_iff_add_eq.2 (sin_sq_add_cos_sq x),
       ← sub_add, sub_add_eq_add_sub, two_mul]

lemma sin_two_mul : sin (2 * x) = 2 * sin x * cos x :=
by rw [two_mul, sin_add, two_mul, add_mul, mul_comm]

lemma cos_sq : cos x ^ 2 = 1 / 2 + cos (2 * x) / 2 :=
by simp [cos_two_mul, div_add_div_same, mul_div_cancel_left, two_ne_zero', -one_div]

lemma cos_sq' : cos x ^ 2 = 1 - sin x ^ 2 :=
by rw [←sin_sq_add_cos_sq x, add_sub_cancel']

lemma sin_sq : sin x ^ 2 = 1 - cos x ^ 2 :=
by rw [←sin_sq_add_cos_sq x, add_sub_cancel]

lemma inv_one_add_tan_sq {x : ℂ} (hx : cos x ≠ 0) : (1 + tan x ^ 2)⁻¹ = cos x ^ 2 :=
have cos x ^ 2 ≠ 0, from pow_ne_zero 2 hx,
by { rw [tan_eq_sin_div_cos, div_pow], field_simp [this] }

lemma tan_sq_div_one_add_tan_sq {x : ℂ} (hx : cos x ≠ 0) :
  tan x ^ 2 / (1 + tan x ^ 2) = sin x ^ 2 :=
by simp only [← tan_mul_cos hx, mul_pow, ← inv_one_add_tan_sq hx, div_eq_mul_inv, one_mul]

lemma cos_three_mul : cos (3 * x) = 4 * cos x ^ 3 - 3 * cos x :=
begin
  have h1 : x + 2 * x = 3 * x, by ring,
  rw [← h1, cos_add x (2 * x)],
  simp only [cos_two_mul, sin_two_mul, mul_add, mul_sub, mul_one, sq],
  have h2 : 4 * cos x ^ 3 = 2 * cos x * cos x * cos x + 2 * cos x * cos x ^ 2, by ring,
  rw [h2, cos_sq'],
  ring
end

lemma sin_three_mul : sin (3 * x) = 3 * sin x - 4 * sin x ^ 3 :=
begin
  have h1 : x + 2 * x = 3 * x, by ring,
  rw [← h1, sin_add x (2 * x)],
  simp only [cos_two_mul, sin_two_mul, cos_sq'],
  have h2 : cos x * (2 * sin x * cos x) = 2 * sin x * cos x ^ 2, by ring,
  rw [h2, cos_sq'],
  ring
end

lemma exp_mul_I : exp (x * I) = cos x + sin x * I :=
(cos_add_sin_I _).symm

lemma exp_add_mul_I : exp (x + y * I) = exp x * (cos y + sin y * I) :=
by rw [exp_add, exp_mul_I]

lemma exp_eq_exp_re_mul_sin_add_cos : exp x = exp x.re * (cos x.im + sin x.im * I) :=
by rw [← exp_add_mul_I, re_add_im]

lemma exp_re : (exp x).re = real.exp x.re * real.cos x.im :=
by { rw [exp_eq_exp_re_mul_sin_add_cos], simp [exp_of_real_re, cos_of_real_re] }

lemma exp_im : (exp x).im = real.exp x.re * real.sin x.im :=
by { rw [exp_eq_exp_re_mul_sin_add_cos], simp [exp_of_real_re, sin_of_real_re] }

/-- **De Moivre's formula** -/
theorem cos_add_sin_mul_I_pow (n : ℕ) (z : ℂ) :
  (cos z + sin z * I) ^ n = cos (↑n * z) + sin (↑n * z) * I :=
begin
  rw [← exp_mul_I, ← exp_mul_I],
  induction n with n ih,
  { rw [pow_zero, nat.cast_zero, zero_mul, zero_mul, exp_zero] },
  { rw [pow_succ', ih, nat.cast_succ, add_mul, add_mul, one_mul, exp_add] }
end

end complex

namespace real

open complex

variables (x y : ℝ)

@[simp] lemma exp_zero : exp 0 = 1 :=
by simp [real.exp]

lemma exp_add : exp (x + y) = exp x * exp y :=
by simp [exp_add, exp]

lemma exp_list_sum (l : list ℝ) : exp l.sum = (l.map exp).prod :=
@monoid_hom.map_list_prod (multiplicative ℝ) ℝ _ _ ⟨exp, exp_zero, exp_add⟩ l

lemma exp_multiset_sum (s : multiset ℝ) : exp s.sum = (s.map exp).prod :=
@monoid_hom.map_multiset_prod (multiplicative ℝ) ℝ _ _ ⟨exp, exp_zero, exp_add⟩ s

lemma exp_sum {α : Type*} (s : finset α) (f : α → ℝ) : exp (∑ x in s, f x) = ∏ x in s, exp (f x) :=
@monoid_hom.map_prod (multiplicative ℝ) α ℝ _ _ ⟨exp, exp_zero, exp_add⟩ f s

lemma exp_nat_mul (x : ℝ) : ∀ n : ℕ, exp(n*x) = (exp x)^n
| 0 := by rw [nat.cast_zero, zero_mul, exp_zero, pow_zero]
| (nat.succ n) := by rw [pow_succ', nat.cast_add_one, add_mul, exp_add, ←exp_nat_mul, one_mul]

lemma exp_ne_zero : exp x ≠ 0 :=
λ h, exp_ne_zero x $ by rw [exp, ← of_real_inj] at h; simp * at *

lemma exp_neg : exp (-x) = (exp x)⁻¹ :=
by rw [← of_real_inj, exp, of_real_exp_of_real_re, of_real_neg, exp_neg,
  of_real_inv, of_real_exp]

lemma exp_sub : exp (x - y) = exp x / exp y :=
by simp [sub_eq_add_neg, exp_add, exp_neg, div_eq_mul_inv]

@[simp] lemma sin_zero : sin 0 = 0 := by simp [sin]

@[simp] lemma sin_neg : sin (-x) = -sin x :=
by simp [sin, exp_neg, (neg_div _ _).symm, add_mul]

lemma sin_add : sin (x + y) = sin x * cos y + cos x * sin y :=
by rw [← of_real_inj]; simp [sin, sin_add]

@[simp] lemma cos_zero : cos 0 = 1 := by simp [cos]

@[simp] lemma cos_neg : cos (-x) = cos x :=
by simp [cos, exp_neg]

lemma cos_add : cos (x + y) = cos x * cos y - sin x * sin y :=
by rw ← of_real_inj; simp [cos, cos_add]

lemma sin_sub : sin (x - y) = sin x * cos y - cos x * sin y :=
by simp [sub_eq_add_neg, sin_add, sin_neg, cos_neg]

lemma cos_sub : cos (x - y) = cos x * cos y + sin x * sin y :=
by simp [sub_eq_add_neg, cos_add, sin_neg, cos_neg]

lemma sin_sub_sin : sin x - sin y = 2 * sin((x - y)/2) * cos((x + y)/2) :=
begin
  rw ← of_real_inj,
  simp only [sin, cos, of_real_sin_of_real_re, of_real_sub, of_real_add, of_real_div, of_real_mul,
    of_real_one, of_real_bit0],
  convert sin_sub_sin _ _;
  norm_cast
end

theorem cos_sub_cos : cos x - cos y = -2 * sin((x + y)/2) * sin((x - y)/2) :=
begin
  rw ← of_real_inj,
  simp only [cos, neg_mul_eq_neg_mul_symm, of_real_sin, of_real_sub, of_real_add,
    of_real_cos_of_real_re, of_real_div, of_real_mul, of_real_one, of_real_neg, of_real_bit0],
  convert cos_sub_cos _ _,
  ring,
end

lemma cos_add_cos : cos x + cos y = 2 * cos ((x + y) / 2)  * cos ((x - y) / 2) :=
begin
  rw ← of_real_inj,
  simp only [cos, of_real_sub, of_real_add, of_real_cos_of_real_re, of_real_div, of_real_mul,
    of_real_one, of_real_bit0],
  convert cos_add_cos _ _;
  norm_cast,
end

lemma tan_eq_sin_div_cos : tan x = sin x / cos x :=
by rw [← of_real_inj, of_real_tan, tan_eq_sin_div_cos, of_real_div, of_real_sin, of_real_cos]

lemma tan_mul_cos {x : ℝ} (hx : cos x ≠ 0) : tan x * cos x = sin x :=
by rw [tan_eq_sin_div_cos, div_mul_cancel _ hx]

@[simp] lemma tan_zero : tan 0 = 0 := by simp [tan]

@[simp] lemma tan_neg : tan (-x) = -tan x := by simp [tan, neg_div]

@[simp] lemma sin_sq_add_cos_sq : sin x ^ 2 + cos x ^ 2 = 1 :=
of_real_inj.1 $ by simp

@[simp] lemma cos_sq_add_sin_sq : cos x ^ 2 + sin x ^ 2 = 1 :=
by rw [add_comm, sin_sq_add_cos_sq]

lemma sin_sq_le_one : sin x ^ 2 ≤ 1 :=
by rw ← sin_sq_add_cos_sq x; exact le_add_of_nonneg_right (sq_nonneg _)

lemma cos_sq_le_one : cos x ^ 2 ≤ 1 :=
by rw ← sin_sq_add_cos_sq x; exact le_add_of_nonneg_left (sq_nonneg _)

lemma abs_sin_le_one : abs' (sin x) ≤ 1 :=
abs_le_one_iff_mul_self_le_one.2 $ by simp only [← sq, sin_sq_le_one]

lemma abs_cos_le_one : abs' (cos x) ≤ 1 :=
abs_le_one_iff_mul_self_le_one.2 $ by simp only [← sq, cos_sq_le_one]

lemma sin_le_one : sin x ≤ 1 :=
(abs_le.1 (abs_sin_le_one _)).2

lemma cos_le_one : cos x ≤ 1 :=
(abs_le.1 (abs_cos_le_one _)).2

lemma neg_one_le_sin : -1 ≤ sin x :=
(abs_le.1 (abs_sin_le_one _)).1

lemma neg_one_le_cos : -1 ≤ cos x :=
(abs_le.1 (abs_cos_le_one _)).1

lemma cos_two_mul : cos (2 * x) = 2 * cos x ^ 2 - 1 :=
by rw ← of_real_inj; simp [cos_two_mul]

lemma cos_two_mul' : cos (2 * x) = cos x ^ 2 - sin x ^ 2 :=
by rw ← of_real_inj; simp [cos_two_mul']

lemma sin_two_mul : sin (2 * x) = 2 * sin x * cos x :=
by rw ← of_real_inj; simp [sin_two_mul]

lemma cos_sq : cos x ^ 2 = 1 / 2 + cos (2 * x) / 2 :=
of_real_inj.1 $ by simpa using cos_sq x

lemma cos_sq' : cos x ^ 2 = 1 - sin x ^ 2 :=
by rw [←sin_sq_add_cos_sq x, add_sub_cancel']

lemma sin_sq : sin x ^ 2 = 1 - cos x ^ 2 :=
eq_sub_iff_add_eq.2 $ sin_sq_add_cos_sq _

lemma abs_sin_eq_sqrt_one_sub_cos_sq (x : ℝ) :
  abs' (sin x) = sqrt (1 - cos x ^ 2) :=
by rw [← sin_sq, sqrt_sq_eq_abs]

lemma abs_cos_eq_sqrt_one_sub_sin_sq (x : ℝ) :
  abs' (cos x) = sqrt (1 - sin x ^ 2) :=
by rw [← cos_sq', sqrt_sq_eq_abs]

lemma inv_one_add_tan_sq {x : ℝ} (hx : cos x ≠ 0) : (1 + tan x ^ 2)⁻¹ = cos x ^ 2  :=
have complex.cos x ≠ 0, from mt (congr_arg re) hx,
of_real_inj.1 $ by simpa using complex.inv_one_add_tan_sq this

lemma tan_sq_div_one_add_tan_sq {x : ℝ} (hx : cos x ≠ 0) :
  tan x ^ 2 / (1 + tan x ^ 2) = sin x ^ 2 :=
by simp only [← tan_mul_cos hx, mul_pow, ← inv_one_add_tan_sq hx, div_eq_mul_inv, one_mul]

lemma inv_sqrt_one_add_tan_sq {x : ℝ} (hx : 0 < cos x) :
  (sqrt (1 + tan x ^ 2))⁻¹ = cos x :=
by rw [← sqrt_sq hx.le, ← sqrt_inv, inv_one_add_tan_sq hx.ne']

lemma tan_div_sqrt_one_add_tan_sq {x : ℝ} (hx : 0 < cos x) :
  tan x / sqrt (1 + tan x ^ 2) = sin x :=
by rw [← tan_mul_cos hx.ne', ← inv_sqrt_one_add_tan_sq hx, div_eq_mul_inv]

lemma cos_three_mul : cos (3 * x) = 4 * cos x ^ 3 - 3 * cos x :=
by rw ← of_real_inj; simp [cos_three_mul]

lemma sin_three_mul : sin (3 * x) = 3 * sin x - 4 * sin x ^ 3 :=
by rw ← of_real_inj; simp [sin_three_mul]

/-- The definition of `sinh` in terms of `exp`. -/
lemma sinh_eq (x : ℝ) : sinh x = (exp x - exp (-x)) / 2 :=
eq_div_of_mul_eq two_ne_zero $ by rw [sinh, exp, exp, complex.of_real_neg, complex.sinh, mul_two,
    ← complex.add_re, ← mul_two, div_mul_cancel _ (two_ne_zero' : (2 : ℂ) ≠ 0), complex.sub_re]

@[simp] lemma sinh_zero : sinh 0 = 0 := by simp [sinh]

@[simp] lemma sinh_neg : sinh (-x) = -sinh x :=
by simp [sinh, exp_neg, (neg_div _ _).symm, add_mul]

lemma sinh_add : sinh (x + y) = sinh x * cosh y + cosh x * sinh y :=
by rw ← of_real_inj; simp [sinh_add]

/-- The definition of `cosh` in terms of `exp`. -/
lemma cosh_eq (x : ℝ) : cosh x = (exp x + exp (-x)) / 2 :=
eq_div_of_mul_eq two_ne_zero $ by rw [cosh, exp, exp, complex.of_real_neg, complex.cosh, mul_two,
    ← complex.add_re, ← mul_two, div_mul_cancel _ (two_ne_zero' : (2 : ℂ) ≠ 0), complex.add_re]

@[simp] lemma cosh_zero : cosh 0 = 1 := by simp [cosh]

@[simp] lemma cosh_neg : cosh (-x) = cosh x :=
by simp [cosh, exp_neg]

lemma cosh_add : cosh (x + y) = cosh x * cosh y + sinh x * sinh y :=
by rw ← of_real_inj; simp [cosh, cosh_add]

lemma sinh_sub : sinh (x - y) = sinh x * cosh y - cosh x * sinh y :=
by simp [sub_eq_add_neg, sinh_add, sinh_neg, cosh_neg]

lemma cosh_sub : cosh (x - y) = cosh x * cosh y - sinh x * sinh y :=
by simp [sub_eq_add_neg, cosh_add, sinh_neg, cosh_neg]

lemma tanh_eq_sinh_div_cosh : tanh x = sinh x / cosh x :=
of_real_inj.1 $ by simp [tanh_eq_sinh_div_cosh]

@[simp] lemma tanh_zero : tanh 0 = 0 := by simp [tanh]

@[simp] lemma tanh_neg : tanh (-x) = -tanh x := by simp [tanh, neg_div]

lemma cosh_add_sinh : cosh x + sinh x = exp x :=
by rw ← of_real_inj; simp [cosh_add_sinh]

lemma sinh_add_cosh : sinh x + cosh x = exp x :=
by rw ← of_real_inj; simp [sinh_add_cosh]

lemma cosh_sq_sub_sinh_sq (x : ℝ) : cosh x ^ 2 - sinh x ^ 2 = 1 :=
by rw ← of_real_inj; simp [cosh_sq_sub_sinh_sq]

lemma cosh_sq : cosh x ^ 2 = sinh x ^ 2 + 1 :=
by rw ← of_real_inj; simp [cosh_sq]

lemma sinh_sq : sinh x ^ 2 = cosh x ^ 2 - 1 :=
by rw ← of_real_inj; simp [sinh_sq]

lemma cosh_two_mul : cosh (2 * x) = cosh x ^ 2 + sinh x ^ 2 :=
by rw ← of_real_inj; simp [cosh_two_mul]

lemma sinh_two_mul : sinh (2 * x) = 2 * sinh x * cosh x :=
by rw ← of_real_inj; simp [sinh_two_mul]

lemma cosh_three_mul : cosh (3 * x) = 4 * cosh x ^ 3 - 3 * cosh x :=
by rw ← of_real_inj; simp [cosh_three_mul]

lemma sinh_three_mul : sinh (3 * x) = 4 * sinh x ^ 3 + 3 * sinh x :=
by rw ← of_real_inj; simp [sinh_three_mul]

open is_absolute_value

/- TODO make this private and prove ∀ x -/
lemma add_one_le_exp_of_nonneg {x : ℝ} (hx : 0 ≤ x) : x + 1 ≤ exp x :=
calc x + 1 ≤ lim (⟨(λ n : ℕ, ((exp' x) n).re), is_cau_seq_re (exp' x)⟩ : cau_seq ℝ abs') :
  le_lim (cau_seq.le_of_exists ⟨2,
    λ j hj, show x + (1 : ℝ) ≤ (∑ m in range j, (x ^ m / m! : ℂ)).re,
      from have h₁ : (((λ m : ℕ, (x ^ m / m! : ℂ)) ∘ nat.succ) 0).re = x, by simp,
      have h₂ : ((x : ℂ) ^ 0 / 0!).re = 1, by simp,
      begin
        rw [← nat.sub_add_cancel hj, sum_range_succ', sum_range_succ',
          add_re, add_re, h₁, h₂, add_assoc,
          ← coe_re_add_group_hom, (re_add_group_hom).map_sum, coe_re_add_group_hom ],
        refine le_add_of_nonneg_of_le (sum_nonneg (λ m hm, _)) (le_refl _),
        rw [← of_real_pow, ← of_real_nat_cast, ← of_real_div, of_real_re],
        exact div_nonneg (pow_nonneg hx _) (nat.cast_nonneg _),
      end⟩)
... = exp x : by rw [exp, complex.exp, ← cau_seq_re, lim_re]

lemma one_le_exp {x : ℝ} (hx : 0 ≤ x) : 1 ≤ exp x :=
by linarith [add_one_le_exp_of_nonneg hx]

lemma exp_pos (x : ℝ) : 0 < exp x :=
(le_total 0 x).elim (lt_of_lt_of_le zero_lt_one ∘ one_le_exp)
  (λ h, by rw [← neg_neg x, real.exp_neg];
    exact inv_pos.2 (lt_of_lt_of_le zero_lt_one (one_le_exp (neg_nonneg.2 h))))

@[simp] lemma abs_exp (x : ℝ) : abs' (exp x) = exp x :=
abs_of_pos (exp_pos _)

lemma exp_strict_mono : strict_mono exp :=
λ x y h, by rw [← sub_add_cancel y x, real.exp_add];
  exact (lt_mul_iff_one_lt_left (exp_pos _)).2
    (lt_of_lt_of_le (by linarith) (add_one_le_exp_of_nonneg (by linarith)))

@[mono] lemma exp_monotone : ∀ {x y : ℝ}, x ≤ y → exp x ≤ exp y := exp_strict_mono.monotone

@[simp] lemma exp_lt_exp {x y : ℝ} : exp x < exp y ↔ x < y := exp_strict_mono.lt_iff_lt

@[simp] lemma exp_le_exp {x y : ℝ} : exp x ≤ exp y ↔ x ≤ y := exp_strict_mono.le_iff_le

lemma exp_injective : function.injective exp := exp_strict_mono.injective

@[simp] lemma exp_eq_exp {x y : ℝ} : exp x = exp y ↔ x = y := exp_injective.eq_iff

@[simp] lemma exp_eq_one_iff : exp x = 1 ↔ x = 0 :=
by rw [← exp_zero, exp_injective.eq_iff]

@[simp] lemma one_lt_exp_iff {x : ℝ} : 1 < exp x ↔ 0 < x :=
by rw [← exp_zero, exp_lt_exp]

@[simp] lemma exp_lt_one_iff {x : ℝ} : exp x < 1 ↔ x < 0 :=
by rw [← exp_zero, exp_lt_exp]

@[simp] lemma exp_le_one_iff {x : ℝ} : exp x ≤ 1 ↔ x ≤ 0 :=
exp_zero ▸ exp_le_exp

@[simp] lemma one_le_exp_iff {x : ℝ} : 1 ≤ exp x ↔ 0 ≤ x :=
exp_zero ▸ exp_le_exp

/-- `real.cosh` is always positive -/
lemma cosh_pos (x : ℝ) : 0 < real.cosh x :=
(cosh_eq x).symm ▸ half_pos (add_pos (exp_pos x) (exp_pos (-x)))

end real

namespace complex

lemma sum_div_factorial_le {α : Type*} [linear_ordered_field α] (n j : ℕ) (hn : 0 < n) :
  ∑ m in filter (λ k, n ≤ k) (range j), (1 / m! : α) ≤ n.succ / (n! * n) :=
calc ∑ m in filter (λ k, n ≤ k) (range j), (1 / m! : α)
    = ∑ m in range (j - n), 1 / (m + n)! :
  sum_bij (λ m _, m - n)
    (λ m hm, mem_range.2 $ (nat.sub_lt_sub_right_iff (by simp at hm; tauto)).2
      (by simp at hm; tauto))
    (λ m hm, by rw nat.sub_add_cancel; simp at *; tauto)
    (λ a₁ a₂ ha₁ ha₂ h,
      by rwa [nat.sub_eq_iff_eq_add, ← nat.sub_add_comm, eq_comm, nat.sub_eq_iff_eq_add,
              add_left_inj, eq_comm] at h;
        simp at *; tauto)
    (λ b hb, ⟨b + n,
      mem_filter.2 ⟨mem_range.2 $ nat.add_lt_of_lt_sub_right (mem_range.1 hb), nat.le_add_left _ _⟩,
      by rw nat.add_sub_cancel⟩)
... ≤ ∑ m in range (j - n), (n! * n.succ ^ m)⁻¹ :
  begin
    refine  sum_le_sum (assume m n, _),
    rw [one_div, inv_le_inv],
    { rw [← nat.cast_pow, ← nat.cast_mul, nat.cast_le, add_comm],
      exact nat.factorial_mul_pow_le_factorial },
    { exact nat.cast_pos.2 (nat.factorial_pos _) },
    { exact mul_pos (nat.cast_pos.2 (nat.factorial_pos _))
        (pow_pos (nat.cast_pos.2 (nat.succ_pos _)) _) },
  end
... = n!⁻¹ * ∑ m in range (j - n), n.succ⁻¹ ^ m :
  by simp [mul_inv', mul_sum.symm, sum_mul.symm, -nat.factorial_succ, mul_comm, inv_pow']
... = (n.succ - n.succ * n.succ⁻¹ ^ (j - n)) / (n! * n) :
  have h₁ : (n.succ : α) ≠ 1, from @nat.cast_one α _ _ ▸ mt nat.cast_inj.1
        (mt nat.succ.inj (pos_iff_ne_zero.1 hn)),
  have h₂ : (n.succ : α) ≠ 0, from nat.cast_ne_zero.2 (nat.succ_ne_zero _),
  have h₃ : (n! * n : α) ≠ 0,
    from mul_ne_zero (nat.cast_ne_zero.2 (pos_iff_ne_zero.1 (nat.factorial_pos _)))
    (nat.cast_ne_zero.2 (pos_iff_ne_zero.1 hn)),
  have h₄ : (n.succ - 1 : α) = n, by simp,
  by rw [← geom_sum_def, geom_sum_inv h₁ h₂, eq_div_iff_mul_eq h₃,
      mul_comm _ (n! * n : α), ← mul_assoc (n!⁻¹ : α), ← mul_inv_rev', h₄,
      ← mul_assoc (n! * n : α), mul_comm (n : α) n!, mul_inv_cancel h₃];
    simp [mul_add, add_mul, mul_assoc, mul_comm]
... ≤ n.succ / (n! * n) :
  begin
    refine iff.mpr (div_le_div_right (mul_pos _ _)) _,
    exact nat.cast_pos.2 (nat.factorial_pos _),
    exact nat.cast_pos.2 hn,
    exact sub_le_self _
      (mul_nonneg (nat.cast_nonneg _) (pow_nonneg (inv_nonneg.2 (nat.cast_nonneg _)) _))
  end

lemma exp_bound {x : ℂ} (hx : abs x ≤ 1) {n : ℕ} (hn : 0 < n) :
  abs (exp x - ∑ m in range n, x ^ m / m!) ≤ abs x ^ n * (n.succ * (n! * n)⁻¹) :=
begin
  rw [← lim_const (∑ m in range n, _), exp, sub_eq_add_neg, ← lim_neg, lim_add, ← lim_abs],
  refine lim_le (cau_seq.le_of_exists ⟨n, λ j hj, _⟩),
  simp_rw ← sub_eq_add_neg,
  show abs (∑ m in range j, x ^ m / m! - ∑ m in range n, x ^ m / m!)
    ≤ abs x ^ n * (n.succ * (n! * n)⁻¹),
  rw sum_range_sub_sum_range hj,
  exact calc abs (∑ m in (range j).filter (λ k, n ≤ k), (x ^ m / m! : ℂ))
      = abs (∑ m in (range j).filter (λ k, n ≤ k), (x ^ n * (x ^ (m - n) / m!) : ℂ)) :
    begin
      refine congr_arg abs (sum_congr rfl (λ m hm, _)),
      rw [mem_filter, mem_range] at hm,
      rw [← mul_div_assoc, ← pow_add, nat.add_sub_cancel' hm.2]
    end
  ... ≤ ∑ m in filter (λ k, n ≤ k) (range j), abs (x ^ n * (_ / m!)) : abv_sum_le_sum_abv _ _
  ... ≤ ∑ m in filter (λ k, n ≤ k) (range j), abs x ^ n * (1 / m!) :
    begin
      refine sum_le_sum (λ m hm, _),
      rw [abs_mul, abv_pow abs, abs_div, abs_cast_nat],
      refine mul_le_mul_of_nonneg_left ((div_le_div_right _).2 _) _,
      { exact nat.cast_pos.2 (nat.factorial_pos _), },
      { rw abv_pow abs,
        exact (pow_le_one _ (abs_nonneg _) hx), },
      { exact pow_nonneg (abs_nonneg _) _ },
    end
  ... = abs x ^ n * (∑ m in (range j).filter (λ k, n ≤ k), (1 / m! : ℝ)) :
    by simp [abs_mul, abv_pow abs, abs_div, mul_sum.symm]
  ... ≤ abs x ^ n * (n.succ * (n! * n)⁻¹) :
    mul_le_mul_of_nonneg_left (sum_div_factorial_le _ _ hn) (pow_nonneg (abs_nonneg _) _)
end

lemma exp_bound' {x : ℂ} {n : ℕ} (hx : abs x / (n.succ) ≤ 1 / 2) :
  abs (exp x - ∑ m in range n, x ^ m / m!) ≤ abs x ^ n / (n!) * 2 :=
begin
  rw [← lim_const (∑ m in range n, _), exp, sub_eq_add_neg, ← lim_neg, lim_add, ← lim_abs],
  refine lim_le (cau_seq.le_of_exists ⟨n, λ j hj, _⟩),
<<<<<<< HEAD
  simp_rw ← sub_eq_add_neg,
  show abs (∑ m in range j, x ^ m / m! - ∑ m in range n, x ^ m / m!)
    ≤ abs x ^ n / (n!) * 2,
  let k := j - n,
  have hj : j = n + k,
    exact (nat.add_sub_of_le hj).symm,
  rw hj,
  rw sum_range_add_sub_sum_range,
  calc abs (∑ (k : ℕ) in range k, x ^ (n + k) / ((n + k)! : ℂ))
      ≤ ∑ (k : ℕ) in range k, abs (x ^ (n + k) / ((n + k)! : ℂ)) : abv_sum_le_sum_abv _ _
  ... ≤ ∑ (k : ℕ) in range k, (abs x) ^ (n + k) / (n + k)! :
          begin
            refine sum_le_sum (λ m hm, _),
            simp only [complex.abs_cast_nat, complex.abs_div],
            rw [abv_pow abs],
          end
  ... ≤ ∑ (k : ℕ) in range k, (abs x) ^ (n + k) / (n! * n.succ ^ k) :
          begin
            refine sum_le_sum (λ m hm, _),
            apply div_le_div (pow_nonneg (abs_nonneg x) (n + m)) (le_refl _),
            apply mul_pos,
            rw nat.cast_pos,
            exact nat.factorial_pos n,
            apply pow_pos,
            rw nat.cast_pos,
            exact nat.succ_pos n,
            rw [<-nat.cast_pow, <-nat.cast_mul, nat.cast_le],
            exact (nat.factorial_mul_pow_le_factorial),
          end
  ... = ∑ (k : ℕ) in range k, (abs x) ^ (n) / (n!) * ((abs x)^k / n.succ ^ k) :
          begin
            congr,
            funext,
            simp only [pow_add, div_eq_inv_mul, mul_inv'],
            ring,
          end
  ... ≤ abs x ^ n / (↑n!) * 2 :
          begin
            rw <-mul_sum,
            apply mul_le_mul_of_nonneg_left,
            simp_rw [<-div_pow],
            rw [<-geom_sum_def, geom_sum_eq, div_le_iff_of_neg],
            transitivity (-1 : ℝ),
            linarith,
            simp only [neg_le_sub_iff_le_add, div_pow, nat.cast_succ, le_add_iff_nonneg_left],
            apply div_nonneg (pow_nonneg (abs_nonneg x) k) (pow_nonneg (nat.cast_nonneg (n + 1)) k),
            linarith,
            linarith,
            exact div_nonneg (pow_nonneg (abs_nonneg x) n) (nat.cast_nonneg (n!)),
          end,
=======
  simp_rw [←sub_eq_add_neg],
  show abs (∑ m in range j, x ^ m / m! - ∑ m in range n, x ^ m / m!) ≤ abs x ^ n / (n!) * 2,
  let k := j - n,
  have hj : j = n + k := (nat.add_sub_of_le hj).symm,
  rw [hj, sum_range_add_sub_sum_range],
  calc abs (∑ (i : ℕ) in range k, x ^ (n + i) / ((n + i)! : ℂ))
      ≤ ∑ (i : ℕ) in range k, abs (x ^ (n + i) / ((n + i)! : ℂ)) : abv_sum_le_sum_abv _ _
  ... ≤ ∑ (i : ℕ) in range k, (abs x) ^ (n + i) / (n + i)! :
        by simp only [complex.abs_cast_nat, complex.abs_div, abv_pow abs]
  ... ≤ ∑ (i : ℕ) in range k, (abs x) ^ (n + i) / (n! * n.succ ^ i) : _
  ... = ∑ (i : ℕ) in range k, (abs x) ^ (n) / (n!) * ((abs x)^i / n.succ ^ i) : _
  ... ≤ abs x ^ n / (↑n!) * 2 : _,
  { refine sum_le_sum (λ m hm, div_le_div (pow_nonneg (abs_nonneg x) (n + m)) (le_refl _) _ _),
    { exact_mod_cast mul_pos n.factorial_pos (pow_pos n.succ_pos _), },
    { exact_mod_cast (nat.factorial_mul_pow_le_factorial), }, },
  { refine finset.sum_congr rfl (λ _ _, _),
    simp only [pow_add, div_eq_inv_mul, mul_inv', mul_left_comm, mul_assoc], },
  { rw [←mul_sum],
    apply mul_le_mul_of_nonneg_left,
    { simp_rw [←div_pow],
      rw [←geom_sum_def, geom_sum_eq, div_le_iff_of_neg],
      { transitivity (-1 : ℝ),
        { linarith },
        { simp only [neg_le_sub_iff_le_add, div_pow, nat.cast_succ, le_add_iff_nonneg_left],
          exact div_nonneg (pow_nonneg (abs_nonneg x) k) (pow_nonneg (n+1).cast_nonneg k) } },
      { linarith },
      { linarith }, },
    { exact div_nonneg (pow_nonneg (abs_nonneg x) n) (nat.cast_nonneg (n!)), }, },
>>>>>>> 2bae06af
end

lemma abs_exp_sub_one_le {x : ℂ} (hx : abs x ≤ 1) :
  abs (exp x - 1) ≤ 2 * abs x :=
calc abs (exp x - 1) = abs (exp x - ∑ m in range 1, x ^ m / m!) :
  by simp [sum_range_succ]
... ≤ abs x ^ 1 * ((nat.succ 1) * (1! * (1 : ℕ))⁻¹) :
  exp_bound hx dec_trivial
... = 2 * abs x : by simp [two_mul, mul_two, mul_add, mul_comm]

lemma abs_exp_sub_one_sub_id_le {x : ℂ} (hx : abs x ≤ 1) :
  abs (exp x - 1 - x) ≤ (abs x)^2 :=
calc abs (exp x - 1 - x) = abs (exp x - ∑ m in range 2, x ^ m / m!) :
  by simp [sub_eq_add_neg, sum_range_succ_comm, add_assoc]
... ≤ (abs x)^2 * (nat.succ 2 * (2! * (2 : ℕ))⁻¹) :
  exp_bound hx dec_trivial
... ≤ (abs x)^2 * 1 :
  mul_le_mul_of_nonneg_left (by norm_num) (sq_nonneg (abs x))
... = (abs x)^2 :
  by rw [mul_one]

end complex

namespace real

open complex finset

lemma exp_bound {x : ℝ} (hx : abs' x ≤ 1) {n : ℕ} (hn : 0 < n) :
  abs' (exp x - ∑ m in range n, x ^ m / m!) ≤ abs' x ^ n * (n.succ / (n! * n)) :=
begin
  have hxc : complex.abs x ≤ 1, by exact_mod_cast hx,
  convert exp_bound hxc hn; norm_cast
end

/-- A finite initial segment of the exponential series, followed by an arbitrary tail.
For fixed `n` this is just a linear map wrt `r`, and each map is a simple linear function
of the previous (see `exp_near_succ`), with `exp_near n x r ⟶ exp x` as `n ⟶ ∞`,
for any `r`. -/
def exp_near (n : ℕ) (x r : ℝ) : ℝ := ∑ m in range n, x ^ m / m! + x ^ n / n! * r

@[simp] theorem exp_near_zero (x r) : exp_near 0 x r = r := by simp [exp_near]

@[simp] theorem exp_near_succ (n x r) : exp_near (n + 1) x r = exp_near n x (1 + x / (n+1) * r) :=
by simp [exp_near, range_succ, mul_add, add_left_comm, add_assoc, pow_succ, div_eq_mul_inv,
  mul_inv']; ac_refl

theorem exp_near_sub (n x r₁ r₂) : exp_near n x r₁ - exp_near n x r₂ = x ^ n / n! * (r₁ - r₂) :=
by simp [exp_near, mul_sub]

lemma exp_approx_end (n m : ℕ) (x : ℝ)
  (e₁ : n + 1 = m) (h : abs' x ≤ 1) :
  abs' (exp x - exp_near m x 0) ≤ abs' x ^ m / m! * ((m+1)/m) :=
by { simp [exp_near], convert exp_bound h _ using 1, field_simp [mul_comm], linarith }

lemma exp_approx_succ {n} {x a₁ b₁ : ℝ} (m : ℕ)
  (e₁ : n + 1 = m) (a₂ b₂ : ℝ)
  (e : abs' (1 + x / m * a₂ - a₁) ≤ b₁ - abs' x / m * b₂)
  (h : abs' (exp x - exp_near m x a₂) ≤ abs' x ^ m / m! * b₂) :
  abs' (exp x - exp_near n x a₁) ≤ abs' x ^ n / n! * b₁ :=
begin
  refine (_root_.abs_sub_le _ _ _).trans ((add_le_add_right h _).trans _),
  subst e₁, rw [exp_near_succ, exp_near_sub, _root_.abs_mul],
  convert mul_le_mul_of_nonneg_left (le_sub_iff_add_le'.1 e) _,
  { simp [mul_add, pow_succ', div_eq_mul_inv, _root_.abs_mul, _root_.abs_inv, ← pow_abs, mul_inv'],
    ac_refl },
  { simp [_root_.div_nonneg, _root_.abs_nonneg] }
end

lemma exp_approx_end' {n} {x a b : ℝ} (m : ℕ)
  (e₁ : n + 1 = m) (rm : ℝ) (er : ↑m = rm) (h : abs' x ≤ 1)
  (e : abs' (1 - a) ≤ b - abs' x / rm * ((rm+1)/rm)) :
  abs' (exp x - exp_near n x a) ≤ abs' x ^ n / n! * b :=
by subst er; exact
exp_approx_succ _ e₁ _ _ (by simpa using e) (exp_approx_end _ _ _ e₁ h)

lemma exp_1_approx_succ_eq {n} {a₁ b₁ : ℝ} {m : ℕ}
  (en : n + 1 = m) {rm : ℝ} (er : ↑m = rm)
  (h : abs' (exp 1 - exp_near m 1 ((a₁ - 1) * rm)) ≤ abs' 1 ^ m / m! * (b₁ * rm)) :
  abs' (exp 1 - exp_near n 1 a₁) ≤ abs' 1 ^ n / n! * b₁ :=
begin
  subst er,
  refine exp_approx_succ _ en _ _ _ h,
  field_simp [show (m : ℝ) ≠ 0, by norm_cast; linarith],
end

lemma exp_approx_start (x a b : ℝ)
  (h : abs' (exp x - exp_near 0 x a) ≤ abs' x ^ 0 / 0! * b) :
  abs' (exp x - a) ≤ b :=
by simpa using h

lemma cos_bound {x : ℝ} (hx : abs' x ≤ 1) :
  abs' (cos x - (1 - x ^ 2 / 2)) ≤ abs' x ^ 4 * (5 / 96) :=
calc abs' (cos x - (1 - x ^ 2 / 2)) = abs (complex.cos x - (1 - x ^ 2 / 2)) :
  by rw ← abs_of_real; simp [of_real_bit0, of_real_one, of_real_inv]
... = abs ((complex.exp (x * I) + complex.exp (-x * I) - (2 - x ^ 2)) / 2) :
  by simp [complex.cos, sub_div, add_div, neg_div, div_self (@two_ne_zero' ℂ _ _ _)]
... = abs (((complex.exp (x * I) - ∑ m in range 4, (x * I) ^ m / m!) +
    ((complex.exp (-x * I) - ∑ m in range 4, (-x * I) ^ m / m!))) / 2) :
  congr_arg abs (congr_arg (λ x : ℂ, x / 2) begin
    simp only [sum_range_succ],
    simp [pow_succ],
    apply complex.ext; simp [div_eq_mul_inv, norm_sq]; ring
  end)
... ≤ abs ((complex.exp (x * I) - ∑ m in range 4, (x * I) ^ m / m!) / 2) +
    abs ((complex.exp (-x * I) - ∑ m in range 4, (-x * I) ^ m / m!) / 2) :
  by rw add_div; exact abs_add _ _
... = (abs ((complex.exp (x * I) - ∑ m in range 4, (x * I) ^ m / m!)) / 2 +
    abs ((complex.exp (-x * I) - ∑ m in range 4, (-x * I) ^ m / m!)) / 2) :
  by simp [complex.abs_div]
... ≤ ((complex.abs (x * I) ^ 4 * (nat.succ 4 * (4! * (4 : ℕ))⁻¹)) / 2 +
    (complex.abs (-x * I) ^ 4 * (nat.succ 4 * (4! * (4 : ℕ))⁻¹)) / 2)  :
  add_le_add ((div_le_div_right (by norm_num)).2 (complex.exp_bound (by simpa) dec_trivial))
             ((div_le_div_right (by norm_num)).2 (complex.exp_bound (by simpa) dec_trivial))
... ≤ abs' x ^ 4 * (5 / 96) : by norm_num; simp [mul_assoc, mul_comm, mul_left_comm, mul_div_assoc]

lemma sin_bound {x : ℝ} (hx : abs' x ≤ 1) :
  abs' (sin x - (x - x ^ 3 / 6)) ≤ abs' x ^ 4 * (5 / 96) :=
calc abs' (sin x - (x - x ^ 3 / 6)) = abs (complex.sin x - (x - x ^ 3 / 6)) :
  by rw ← abs_of_real; simp [of_real_bit0, of_real_one, of_real_inv]
... = abs (((complex.exp (-x * I) - complex.exp (x * I)) * I - (2 * x - x ^ 3 / 3)) / 2) :
  by simp [complex.sin, sub_div, add_div, neg_div, mul_div_cancel_left _ (@two_ne_zero' ℂ _ _ _),
    div_div_eq_div_mul, show (3 : ℂ) * 2 = 6, by norm_num]
... = abs ((((complex.exp (-x * I) - ∑ m in range 4, (-x * I) ^ m / m!) -
    (complex.exp (x * I) - ∑ m in range 4, (x * I) ^ m / m!)) * I) / 2) :
  congr_arg abs (congr_arg (λ x : ℂ, x / 2) begin
    simp only [sum_range_succ],
    simp [pow_succ],
    apply complex.ext; simp [div_eq_mul_inv, norm_sq]; ring
  end)
... ≤ abs ((complex.exp (-x * I) - ∑ m in range 4, (-x * I) ^ m / m!) * I / 2) +
    abs (-((complex.exp (x * I) - ∑ m in range 4, (x * I) ^ m / m!) * I) / 2) :
  by rw [sub_mul, sub_eq_add_neg, add_div]; exact abs_add _ _
... = (abs ((complex.exp (x * I) - ∑ m in range 4, (x * I) ^ m / m!)) / 2 +
    abs ((complex.exp (-x * I) - ∑ m in range 4, (-x * I) ^ m / m!)) / 2) :
  by simp [add_comm, complex.abs_div, complex.abs_mul]
... ≤ ((complex.abs (x * I) ^ 4 * (nat.succ 4 * (4! * (4 : ℕ))⁻¹)) / 2 +
    (complex.abs (-x * I) ^ 4 * (nat.succ 4 * (4! * (4 : ℕ))⁻¹)) / 2) :
  add_le_add ((div_le_div_right (by norm_num)).2 (complex.exp_bound (by simpa) dec_trivial))
             ((div_le_div_right (by norm_num)).2 (complex.exp_bound (by simpa) dec_trivial))
... ≤ abs' x ^ 4 * (5 / 96) : by norm_num; simp [mul_assoc, mul_comm, mul_left_comm, mul_div_assoc]

lemma cos_pos_of_le_one {x : ℝ} (hx : abs' x ≤ 1) : 0 < cos x :=
calc 0 < (1 - x ^ 2 / 2) - abs' x ^ 4 * (5 / 96) :
  sub_pos.2 $ lt_sub_iff_add_lt.2
    (calc abs' x ^ 4 * (5 / 96) + x ^ 2 / 2
          ≤ 1 * (5 / 96) + 1 / 2 :
        add_le_add
          (mul_le_mul_of_nonneg_right (pow_le_one _ (abs_nonneg _) hx) (by norm_num))
          ((div_le_div_right (by norm_num)).2 (by rw [sq, ← abs_mul_self, _root_.abs_mul];
            exact mul_le_one hx (abs_nonneg _) hx))
      ... < 1 : by norm_num)
... ≤ cos x : sub_le.1 (abs_sub_le_iff.1 (cos_bound hx)).2

lemma sin_pos_of_pos_of_le_one {x : ℝ} (hx0 : 0 < x) (hx : x ≤ 1) : 0 < sin x :=
calc 0 < x - x ^ 3 / 6 - abs' x ^ 4 * (5 / 96) :
  sub_pos.2 $ lt_sub_iff_add_lt.2
    (calc abs' x ^ 4 * (5 / 96) + x ^ 3 / 6
        ≤ x * (5 / 96) + x / 6 :
      add_le_add
        (mul_le_mul_of_nonneg_right
          (calc abs' x ^ 4 ≤ abs' x ^ 1 : pow_le_pow_of_le_one (abs_nonneg _)
                (by rwa _root_.abs_of_nonneg (le_of_lt hx0))
                dec_trivial
            ... = x : by simp [_root_.abs_of_nonneg (le_of_lt (hx0))]) (by norm_num))
        ((div_le_div_right (by norm_num)).2
          (calc x ^ 3 ≤ x ^ 1 : pow_le_pow_of_le_one (le_of_lt hx0) hx dec_trivial
            ... = x : pow_one _))
    ... < x : by linarith)
... ≤ sin x : sub_le.1 (abs_sub_le_iff.1 (sin_bound
    (by rwa [_root_.abs_of_nonneg (le_of_lt hx0)]))).2

lemma sin_pos_of_pos_of_le_two {x : ℝ} (hx0 : 0 < x) (hx : x ≤ 2) : 0 < sin x :=
have x / 2 ≤ 1, from (div_le_iff (by norm_num)).mpr (by simpa),
calc 0 < 2 * sin (x / 2) * cos (x / 2) :
  mul_pos (mul_pos (by norm_num) (sin_pos_of_pos_of_le_one (half_pos hx0) this))
    (cos_pos_of_le_one (by rwa [_root_.abs_of_nonneg (le_of_lt (half_pos hx0))]))
... = sin x : by rw [← sin_two_mul, two_mul, add_halves]

lemma cos_one_le : cos 1 ≤ 2 / 3 :=
calc cos 1 ≤ abs' (1 : ℝ) ^ 4 * (5 / 96) + (1 - 1 ^ 2 / 2) :
  sub_le_iff_le_add.1 (abs_sub_le_iff.1 (cos_bound (by simp))).1
... ≤ 2 / 3 : by norm_num

lemma cos_one_pos : 0 < cos 1 := cos_pos_of_le_one (le_of_eq abs_one)

lemma cos_two_neg : cos 2 < 0 :=
calc cos 2 = cos (2 * 1) : congr_arg cos (mul_one _).symm
  ... = _ : real.cos_two_mul 1
  ... ≤ 2 * (2 / 3) ^ 2 - 1 : sub_le_sub_right (mul_le_mul_of_nonneg_left
          (by { rw [sq, sq], exact mul_self_le_mul_self (le_of_lt cos_one_pos) cos_one_le })
          zero_le_two) _
  ... < 0 : by norm_num

end real

namespace complex

lemma abs_cos_add_sin_mul_I (x : ℝ) : abs (cos x + sin x * I) = 1 :=
have _ := real.sin_sq_add_cos_sq x,
by simp [add_comm, abs, norm_sq, sq, *, sin_of_real_re, cos_of_real_re, mul_re] at *

lemma abs_exp_eq_iff_re_eq {x y : ℂ} : abs (exp x) = abs (exp y) ↔ x.re = y.re :=
by rw [exp_eq_exp_re_mul_sin_add_cos, exp_eq_exp_re_mul_sin_add_cos y,
    abs_mul, abs_mul, abs_cos_add_sin_mul_I, abs_cos_add_sin_mul_I,
    ← of_real_exp, ← of_real_exp, abs_of_nonneg (le_of_lt (real.exp_pos _)),
    abs_of_nonneg (le_of_lt (real.exp_pos _)), mul_one, mul_one];
  exact ⟨λ h, real.exp_injective h, congr_arg _⟩

@[simp] lemma abs_exp_of_real (x : ℝ) : abs (exp x) = real.exp x :=
by rw [← of_real_exp]; exact abs_of_nonneg (le_of_lt (real.exp_pos _))

end complex<|MERGE_RESOLUTION|>--- conflicted
+++ resolved
@@ -1304,58 +1304,6 @@
 begin
   rw [← lim_const (∑ m in range n, _), exp, sub_eq_add_neg, ← lim_neg, lim_add, ← lim_abs],
   refine lim_le (cau_seq.le_of_exists ⟨n, λ j hj, _⟩),
-<<<<<<< HEAD
-  simp_rw ← sub_eq_add_neg,
-  show abs (∑ m in range j, x ^ m / m! - ∑ m in range n, x ^ m / m!)
-    ≤ abs x ^ n / (n!) * 2,
-  let k := j - n,
-  have hj : j = n + k,
-    exact (nat.add_sub_of_le hj).symm,
-  rw hj,
-  rw sum_range_add_sub_sum_range,
-  calc abs (∑ (k : ℕ) in range k, x ^ (n + k) / ((n + k)! : ℂ))
-      ≤ ∑ (k : ℕ) in range k, abs (x ^ (n + k) / ((n + k)! : ℂ)) : abv_sum_le_sum_abv _ _
-  ... ≤ ∑ (k : ℕ) in range k, (abs x) ^ (n + k) / (n + k)! :
-          begin
-            refine sum_le_sum (λ m hm, _),
-            simp only [complex.abs_cast_nat, complex.abs_div],
-            rw [abv_pow abs],
-          end
-  ... ≤ ∑ (k : ℕ) in range k, (abs x) ^ (n + k) / (n! * n.succ ^ k) :
-          begin
-            refine sum_le_sum (λ m hm, _),
-            apply div_le_div (pow_nonneg (abs_nonneg x) (n + m)) (le_refl _),
-            apply mul_pos,
-            rw nat.cast_pos,
-            exact nat.factorial_pos n,
-            apply pow_pos,
-            rw nat.cast_pos,
-            exact nat.succ_pos n,
-            rw [<-nat.cast_pow, <-nat.cast_mul, nat.cast_le],
-            exact (nat.factorial_mul_pow_le_factorial),
-          end
-  ... = ∑ (k : ℕ) in range k, (abs x) ^ (n) / (n!) * ((abs x)^k / n.succ ^ k) :
-          begin
-            congr,
-            funext,
-            simp only [pow_add, div_eq_inv_mul, mul_inv'],
-            ring,
-          end
-  ... ≤ abs x ^ n / (↑n!) * 2 :
-          begin
-            rw <-mul_sum,
-            apply mul_le_mul_of_nonneg_left,
-            simp_rw [<-div_pow],
-            rw [<-geom_sum_def, geom_sum_eq, div_le_iff_of_neg],
-            transitivity (-1 : ℝ),
-            linarith,
-            simp only [neg_le_sub_iff_le_add, div_pow, nat.cast_succ, le_add_iff_nonneg_left],
-            apply div_nonneg (pow_nonneg (abs_nonneg x) k) (pow_nonneg (nat.cast_nonneg (n + 1)) k),
-            linarith,
-            linarith,
-            exact div_nonneg (pow_nonneg (abs_nonneg x) n) (nat.cast_nonneg (n!)),
-          end,
-=======
   simp_rw [←sub_eq_add_neg],
   show abs (∑ m in range j, x ^ m / m! - ∑ m in range n, x ^ m / m!) ≤ abs x ^ n / (n!) * 2,
   let k := j - n,
@@ -1384,7 +1332,6 @@
       { linarith },
       { linarith }, },
     { exact div_nonneg (pow_nonneg (abs_nonneg x) n) (nat.cast_nonneg (n!)), }, },
->>>>>>> 2bae06af
 end
 
 lemma abs_exp_sub_one_le {x : ℂ} (hx : abs x ≤ 1) :
