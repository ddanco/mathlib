--- conflicted
+++ resolved
@@ -1713,14 +1713,6 @@
 | L 0 := by simp
 | (h :: t) (n+1) := by { dsimp, rw [map_take], }
 
-<<<<<<< HEAD
-lemma take_append_of_le_length : ∀ {l₁ l₂ : list α} {n : ℕ},
-  n ≤ l₁.length → (l₁ ++ l₂).take n = l₁.take n
-| l₁      l₂ 0     hn := by simp
-| []      l₂ (n+1) hn := absurd hn dec_trivial
-| (a::l₁) l₂ (n+1) hn :=
-by rw [list.take, list.cons_append, list.take, take_append_of_le_length (nat.le_of_succ_le_succ hn)]
-=======
 /-- Taking the first `n` elements in `l₁ ++ l₂` is the same as appending the first `n` elements
 of `l₁` to the first `n - l₁.length` elements of `l₂`. -/
 lemma take_append_eq_append_take {l₁ l₂ : list α} {n : ℕ} :
@@ -1733,7 +1725,6 @@
 lemma take_append_of_le_length {l₁ l₂ : list α} {n : ℕ} (h : n ≤ l₁.length) :
   (l₁ ++ l₂).take n = l₁.take n :=
 by simp [take_append_eq_append_take, sub_eq_zero_iff_le.mpr h]
->>>>>>> 30617c7b
 
 /-- Taking the first `l₁.length + i` elements in `l₁ ++ l₂` is the same as appending the first
 `i` elements of `l₂` to `l₁`. -/
@@ -1876,14 +1867,6 @@
 calc l.drop l.length = (l ++ []).drop l.length : by simp
                  ... = [] : drop_left _ _
 
-<<<<<<< HEAD
-lemma drop_append_of_le_length : ∀ {l₁ l₂ : list α} {n : ℕ}, n ≤ l₁.length →
-  (l₁ ++ l₂).drop n = l₁.drop n ++ l₂
-| l₁      l₂ 0     hn := by simp
-| []      l₂ (n+1) hn := absurd hn dec_trivial
-| (a::l₁) l₂ (n+1) hn :=
-by rw [drop, cons_append, drop, drop_append_of_le_length (nat.le_of_succ_le_succ hn)]
-=======
 /-- Dropping the elements up to `n` in `l₁ ++ l₂` is the same as dropping the elements up to `n`
 in `l₁`, dropping the elements up to `n - l₁.length` in `l₂`, and appending them. -/
 lemma drop_append_eq_append_drop {l₁ l₂ : list α} {n : ℕ} :
@@ -1896,7 +1879,6 @@
 lemma drop_append_of_le_length {l₁ l₂ : list α} {n : ℕ} (h : n ≤ l₁.length) :
   (l₁ ++ l₂).drop n = l₁.drop n ++ l₂ :=
 by simp [drop_append_eq_append_drop, sub_eq_zero_iff_le.mpr h]
->>>>>>> 30617c7b
 
 /-- Dropping the elements up to `l₁.length + i` in `l₁ + l₂` is the same as dropping the elements
 up to `i` in `l₂`. -/
@@ -2902,141 +2884,6 @@
   split_ifs; simp [zip_with, join, *],
 end
 
-<<<<<<< HEAD
-/-! ### lexicographic ordering -/
-
-/-- Given a strict order `<` on `α`, the lexicographic strict order on `list α`, for which
-`[a0, ..., an] < [b0, ..., b_k]` if `a0 < b0` or `a0 = b0` and `[a1, ..., an] < [b1, ..., bk]`.
-The definition is given for any relation `r`, not only strict orders. -/
-inductive lex (r : α → α → Prop) : list α → list α → Prop
-| nil {a l} : lex [] (a :: l)
-| cons {a l₁ l₂} (h : lex l₁ l₂) : lex (a :: l₁) (a :: l₂)
-| rel {a₁ l₁ a₂ l₂} (h : r a₁ a₂) : lex (a₁ :: l₁) (a₂ :: l₂)
-
-namespace lex
-theorem cons_iff {r : α → α → Prop} [is_irrefl α r] {a l₁ l₂} :
-  lex r (a :: l₁) (a :: l₂) ↔ lex r l₁ l₂ :=
-⟨λ h, by cases h with _ _ _ _ _ h _ _ _ _ h;
-  [exact h, exact (irrefl_of r a h).elim], lex.cons⟩
-
-@[simp] theorem not_nil_right (r : α → α → Prop) (l : list α) : ¬ lex r l [].
-
-instance is_order_connected (r : α → α → Prop)
-  [is_order_connected α r] [is_trichotomous α r] :
-  is_order_connected (list α) (lex r) :=
-⟨λ l₁, match l₁ with
-| _,     [],    c::l₃, nil    := or.inr nil
-| _,     [],    c::l₃, rel _ := or.inr nil
-| _,     [],    c::l₃, cons _ := or.inr nil
-| _,     b::l₂, c::l₃, nil := or.inl nil
-| a::l₁, b::l₂, c::l₃, rel h :=
-  (is_order_connected.conn _ b _ h).imp rel rel
-| a::l₁, b::l₂, _::l₃, cons h := begin
-    rcases trichotomous_of r a b with ab | rfl | ab,
-    { exact or.inl (rel ab) },
-    { exact (_match _ l₂ _ h).imp cons cons },
-    { exact or.inr (rel ab) }
-  end
-end⟩
-
-instance is_trichotomous (r : α → α → Prop) [is_trichotomous α r] :
-  is_trichotomous (list α) (lex r) :=
-⟨λ l₁, match l₁ with
-| [], [] := or.inr (or.inl rfl)
-| [], b::l₂ := or.inl nil
-| a::l₁, [] := or.inr (or.inr nil)
-| a::l₁, b::l₂ := begin
-    rcases trichotomous_of r a b with ab | rfl | ab,
-    { exact or.inl (rel ab) },
-    { exact (_match l₁ l₂).imp cons
-      (or.imp (congr_arg _) cons) },
-    { exact or.inr (or.inr (rel ab)) }
-  end
-end⟩
-
-instance is_asymm (r : α → α → Prop)
-  [is_asymm α r] : is_asymm (list α) (lex r) :=
-⟨λ l₁, match l₁ with
-| a::l₁, b::l₂, lex.rel h₁, lex.rel h₂ := asymm h₁ h₂
-| a::l₁, b::l₂, lex.rel h₁, lex.cons h₂ := asymm h₁ h₁
-| a::l₁, b::l₂, lex.cons h₁, lex.rel h₂ := asymm h₂ h₂
-| a::l₁, b::l₂, lex.cons h₁, lex.cons h₂ :=
-  by exact _match _ _ h₁ h₂
-end⟩
-
-instance is_strict_total_order (r : α → α → Prop)
-  [is_strict_total_order' α r] : is_strict_total_order' (list α) (lex r) :=
-{..is_strict_weak_order_of_is_order_connected}
-
-instance decidable_rel [decidable_eq α] (r : α → α → Prop)
-  [decidable_rel r] : decidable_rel (lex r)
-| l₁ [] := is_false $ λ h, by cases h
-| [] (b::l₂) := is_true lex.nil
-| (a::l₁) (b::l₂) := begin
-  haveI := decidable_rel l₁ l₂,
-  refine decidable_of_iff (r a b ∨ a = b ∧ lex r l₁ l₂) ⟨λ h, _, λ h, _⟩,
-  { rcases h with h | ⟨rfl, h⟩,
-    { exact lex.rel h },
-    { exact lex.cons h } },
-  { rcases h with _|⟨_,_,_,h⟩|⟨_,_,_,_,h⟩,
-    { exact or.inr ⟨rfl, h⟩ },
-    { exact or.inl h } }
-end
-
-theorem append_right (r : α → α → Prop) :
-  ∀ {s₁ s₂} t, lex r s₁ s₂ → lex r s₁ (s₂ ++ t)
-| _ _ t nil      := nil
-| _ _ t (cons h) := cons (append_right _ h)
-| _ _ t (rel r)  := rel r
-
-theorem append_left (R : α → α → Prop) {t₁ t₂} (h : lex R t₁ t₂) :
-  ∀ s, lex R (s ++ t₁) (s ++ t₂)
-| []      := h
-| (a::l) := cons (append_left l)
-
-theorem imp {r s : α → α → Prop} (H : ∀ a b, r a b → s a b) :
-  ∀ l₁ l₂, lex r l₁ l₂ → lex s l₁ l₂
-| _ _ nil      := nil
-| _ _ (cons h) := cons (imp _ _ h)
-| _ _ (rel r)  := rel (H _ _ r)
-
-theorem to_ne : ∀ {l₁ l₂ : list α}, lex (≠) l₁ l₂ → l₁ ≠ l₂
-| _ _ (cons h) e := to_ne h (list.cons.inj e).2
-| _ _ (rel r)  e := r (list.cons.inj e).1
-
-theorem _root_.decidable.list.lex.ne_iff [decidable_eq α]
-  {l₁ l₂ : list α} (H : length l₁ ≤ length l₂) : lex (≠) l₁ l₂ ↔ l₁ ≠ l₂ :=
-⟨to_ne, λ h, begin
-  induction l₁ with a l₁ IH generalizing l₂; cases l₂ with b l₂,
-  { contradiction },
-  { apply nil },
-  { exact (not_lt_of_ge H).elim (succ_pos _) },
-  { by_cases ab : a = b,
-    { subst b, apply cons,
-      exact IH (nat.le_of_succ_le_succ H) (mt (congr_arg _) h) },
-    { exact rel ab } }
-end⟩
-
-theorem ne_iff {l₁ l₂ : list α} (H : length l₁ ≤ length l₂) : lex (≠) l₁ l₂ ↔ l₁ ≠ l₂ :=
-by classical; exact decidable.list.lex.ne_iff H
-
-end lex
-
---Note: this overrides an instance in core lean
-instance has_lt' [has_lt α] : has_lt (list α) := ⟨lex (<)⟩
-
-theorem nil_lt_cons [has_lt α] (a : α) (l : list α) : [] < a :: l :=
-lex.nil
-
-instance [linear_order α] : linear_order (list α) :=
-linear_order_of_STO' (lex (<))
-
---Note: this overrides an instance in core lean
-instance has_le' [linear_order α] : has_le (list α) :=
-preorder.to_has_le _
-
-=======
->>>>>>> 30617c7b
 /-! ### all & any -/
 
 @[simp] theorem all_nil (p : α → bool) : all [] p = tt := rfl
