/-
Copyright © 2020 Nicolò Cavalleri. All rights reserved.
Released under Apache 2.0 license as described in the file LICENSE.
Authors: Nicolò Cavalleri
-/

import geometry.manifold.algebra.smooth_functions
import ring_theory.derivation

/-!

# Derivation bundle

In this file we define the derivations at a point of a manifold on the algebra of smooth fuctions.
Moreover, we define the differential of a function in terms of derivations.

The content of this file is not meant to be regarded as an alternative definition to the current
tangent bundle but rather as a purely algebraic theory that provides a purely algebraic definition
of the Lie algebra for a Lie group.

-/

variables (𝕜 : Type*) [nondiscrete_normed_field 𝕜]
{E : Type*} [normed_group E] [normed_space 𝕜 E]
{H : Type*} [topological_space H] (I : model_with_corners 𝕜 E H)
(M : Type*) [topological_space M] [charted_space H M] (n : with_top ℕ)

open_locale manifold

-- the following two instances prevent poorly understood type class inference timeout problems
instance smooth_functions_algebra : algebra 𝕜 C^∞⟮I, M; 𝕜⟯ := by apply_instance
instance smooth_functions_tower : is_scalar_tower 𝕜 C^∞⟮I, M; 𝕜⟯ C^∞⟮I, M; 𝕜⟯ := by apply_instance

/-- Type synonym, introduced to put a different `has_scalar` action on `C^n⟮I, M; 𝕜⟯`
which is defined as `f • r = f(x) * r`. -/
@[nolint unused_arguments] def pointed_smooth_map (x : M) := C^n⟮I, M; 𝕜⟯

localized "notation `C^` n `⟮` I `,` M `;` 𝕜 `⟯⟨` x `⟩` :=
  pointed_smooth_map 𝕜 I M n x" in derivation

variables {𝕜 M}

namespace pointed_smooth_map

instance {x : M} : has_coe_to_fun C^∞⟮I, M; 𝕜⟯⟨x⟩ := times_cont_mdiff_map.has_coe_to_fun
instance {x : M} : comm_ring C^∞⟮I, M; 𝕜⟯⟨x⟩ := smooth_map.comm_ring
instance {x : M} : algebra 𝕜 C^∞⟮I, M; 𝕜⟯⟨x⟩ := smooth_map.algebra
instance {x : M} : inhabited C^∞⟮I, M; 𝕜⟯⟨x⟩ := ⟨0⟩
instance {x : M} : algebra C^∞⟮I, M; 𝕜⟯⟨x⟩ C^∞⟮I, M; 𝕜⟯ := algebra.id C^∞⟮I, M; 𝕜⟯
instance {x : M} : is_scalar_tower 𝕜 C^∞⟮I, M; 𝕜⟯⟨x⟩ C^∞⟮I, M; 𝕜⟯ := is_scalar_tower.right

variable {I}

/-- `smooth_map.eval_ring_hom` gives rise to an algebra structure of `C^∞⟮I, M; 𝕜⟯` on `𝕜`. -/
instance eval_algebra {x : M} : algebra C^∞⟮I, M; 𝕜⟯⟨x⟩ 𝕜 :=
(smooth_map.eval_ring_hom x : C^∞⟮I, M; 𝕜⟯⟨x⟩ →+* 𝕜).to_algebra

/-- With the `eval_algebra` algebra structure evaluation is actually an algebra morphism. -/
def eval (x : M) : C^∞⟮I, M; 𝕜⟯ →ₐ[C^∞⟮I, M; 𝕜⟯⟨x⟩] 𝕜 :=
algebra.of_id C^∞⟮I, M; 𝕜⟯⟨x⟩ 𝕜

lemma smul_def (x : M) (f : C^∞⟮I, M; 𝕜⟯⟨x⟩) (k : 𝕜) : f • k = f x * k := rfl

instance (x : M) : is_scalar_tower 𝕜 C^∞⟮I, M; 𝕜⟯⟨x⟩ 𝕜 :=
{ smul_assoc := λ k f h, by { simp only [smul_def, algebra.id.smul_eq_mul, smooth_map.coe_smul,
  pi.smul_apply, mul_assoc]} }

end pointed_smooth_map

open_locale derivation

/-- The derivations at a point of a manifold. Some regard this as a possible definition of the
tangent space -/
@[reducible] def point_derivation (x : M) := derivation 𝕜 (C^∞⟮I, M; 𝕜⟯⟨x⟩) 𝕜

section

variables (I) {M} (X Y : derivation 𝕜 C^∞⟮I, M; 𝕜⟯ C^∞⟮I, M; 𝕜⟯) (f g : C^∞⟮I, M; 𝕜⟯) (r : 𝕜)

/-- Evaluation at a point gives rise to a `C^∞⟮I, M; 𝕜⟯`-linear map between `C^∞⟮I, M; 𝕜⟯` and `𝕜`.
 -/
def smooth_function.eval_at (x : M) : C^∞⟮I, M; 𝕜⟯ →ₗ[C^∞⟮I, M; 𝕜⟯⟨x⟩] 𝕜 :=
(pointed_smooth_map.eval x).to_linear_map

namespace derivation

variable {I}

/-- The evaluation at a point as a linear map. -/
def eval_at (x : M) : (derivation 𝕜 C^∞⟮I, M; 𝕜⟯ C^∞⟮I, M; 𝕜⟯) →ₗ[𝕜] point_derivation I x :=
(smooth_function.eval_at I x).comp_der

lemma eval_at_apply (x : M) : eval_at x X f = (X f) x := rfl

end derivation

variables {I} {E' : Type*} [normed_group E'] [normed_space 𝕜 E']
{H' : Type*} [topological_space H'] {I' : model_with_corners 𝕜 E' H'}
{M' : Type*} [topological_space M'] [charted_space H' M']

<<<<<<< HEAD
/-- The differential of a function interpreted in the context of derivations. -/
def fdifferential_map (f : C^∞⟮I, M; I', M'⟯) (x : M) (v : point_derivation I x) :
  (point_derivation I' (f x)) :=
{ to_fun := λ g, v (g.comp f),
  map_add' := λ g h, by rw [smooth_map.add_comp, derivation.map_add],
  map_smul' := λ k g, by simp [smooth_map.smul_comp, derivation.map_smul],
  leibniz' := λ g h, by { simp only [derivation.leibniz, smooth_map.mul_comp], refl} }

/-- The differential is a linear map. -/
def fdifferential (f : C^∞⟮I, M; I', M'⟯) (x : M) :
  point_derivation I x →ₗ[𝕜] point_derivation I' (f x) :=
{ to_fun := fdifferential_map f x,
=======
/-- The heterogeneous differential as a linear map. Instead of taking a function as an argument this
differential takes `h : f x = y`. It is particularly handy to deal with situations where the points
on where it has to be evaluated are equal but not definitionally equal. -/
def hfdifferential {f : C^∞⟮I, M; I', M'⟯} {x : M} {y : M'} (h : f x = y) :
  point_derivation I x →ₗ[𝕜] point_derivation I' y :=
{ to_fun := λ v, { to_fun := λ g, v (g.comp f),
    map_add' := λ g g', by rw [smooth_map.add_comp, derivation.map_add],
    map_smul' := λ k g, by rw [smooth_map.smul_comp, derivation.map_smul],
    leibniz' := λ g g', by simp only [derivation.leibniz, smooth_map.mul_comp,
      pointed_smooth_map.smul_def, times_cont_mdiff_map.comp_apply, h] },
>>>>>>> 1dda1cd6
  map_smul' := λ k v, rfl,
  map_add' := λ v w, rfl }

/-- The homogeneous differential as a linear map. -/
def fdifferential (f : C^∞⟮I, M; I', M'⟯) (x : M) :
  point_derivation I x →ₗ[𝕜] point_derivation I' (f x) :=
hfdifferential (rfl : f x = f x)

/- Standard notation for the differential. The abbreviation is `MId`. -/
localized "notation `𝒅` := fdifferential" in manifold

/- Standard notation for the differential. The abbreviation is `MId`. -/
localized "notation `𝒅ₕ` := hfdifferential" in manifold

@[simp] lemma apply_fdifferential (f : C^∞⟮I, M; I', M'⟯) {x : M} (v : point_derivation I x)
  (g : C^∞⟮I', M'; 𝕜⟯) : 𝒅f x v g = v (g.comp f) := rfl

@[simp] lemma apply_hfdifferential {f : C^∞⟮I, M; I', M'⟯} {x : M} {y : M'} (h : f x = y)
  (v : point_derivation I x) (g : C^∞⟮I', M'; 𝕜⟯) : 𝒅ₕh v g = 𝒅f x v g := rfl

variables {E'' : Type*} [normed_group E''] [normed_space 𝕜 E'']
{H'' : Type*} [topological_space H''] {I'' : model_with_corners 𝕜 E'' H''}
{M'' : Type*} [topological_space M''] [charted_space H'' M'']

@[simp] lemma fdifferential_comp (g : C^∞⟮I', M'; I'', M''⟯) (f : C^∞⟮I, M; I', M'⟯) (x : M) :
  𝒅(g.comp f) x = (𝒅g (f x)).comp (𝒅f x) := rfl

end<|MERGE_RESOLUTION|>--- conflicted
+++ resolved
@@ -98,20 +98,6 @@
 {H' : Type*} [topological_space H'] {I' : model_with_corners 𝕜 E' H'}
 {M' : Type*} [topological_space M'] [charted_space H' M']
 
-<<<<<<< HEAD
-/-- The differential of a function interpreted in the context of derivations. -/
-def fdifferential_map (f : C^∞⟮I, M; I', M'⟯) (x : M) (v : point_derivation I x) :
-  (point_derivation I' (f x)) :=
-{ to_fun := λ g, v (g.comp f),
-  map_add' := λ g h, by rw [smooth_map.add_comp, derivation.map_add],
-  map_smul' := λ k g, by simp [smooth_map.smul_comp, derivation.map_smul],
-  leibniz' := λ g h, by { simp only [derivation.leibniz, smooth_map.mul_comp], refl} }
-
-/-- The differential is a linear map. -/
-def fdifferential (f : C^∞⟮I, M; I', M'⟯) (x : M) :
-  point_derivation I x →ₗ[𝕜] point_derivation I' (f x) :=
-{ to_fun := fdifferential_map f x,
-=======
 /-- The heterogeneous differential as a linear map. Instead of taking a function as an argument this
 differential takes `h : f x = y`. It is particularly handy to deal with situations where the points
 on where it has to be evaluated are equal but not definitionally equal. -/
@@ -119,10 +105,9 @@
   point_derivation I x →ₗ[𝕜] point_derivation I' y :=
 { to_fun := λ v, { to_fun := λ g, v (g.comp f),
     map_add' := λ g g', by rw [smooth_map.add_comp, derivation.map_add],
-    map_smul' := λ k g, by rw [smooth_map.smul_comp, derivation.map_smul],
+    map_smul' := λ k g, by simp [smooth_map.smul_comp, derivation.map_smul],
     leibniz' := λ g g', by simp only [derivation.leibniz, smooth_map.mul_comp,
       pointed_smooth_map.smul_def, times_cont_mdiff_map.comp_apply, h] },
->>>>>>> 1dda1cd6
   map_smul' := λ k v, rfl,
   map_add' := λ v w, rfl }
 
