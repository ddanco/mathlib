/-
Copyright (c) 2019 Kenny Lau. All rights reserved.
Released under Apache 2.0 license as described in the file LICENSE.
Authors: Kenny Lau
-/
import ring_theory.polynomial.basic

/-!
# Adjoining elements to form subalgebras

This file develops the basic theory of subalgebras of an R-algebra generated
by a set of elements. A basic interface for `adjoin` is set up, and various
results about finitely-generated subalgebras and submodules are proved.

## Definitions

* `fg (S : subalgebra R A)` : A predicate saying that the subalgebra is finitely-generated
as an A-algebra

## Tags

adjoin, algebra, finitely-generated algebra

-/

universes u v w

open submodule

namespace algebra

variables {R : Type u} {A : Type v}

section semiring
variables [comm_semiring R] [semiring A]
variables [algebra R A] {s t : set A}
open subsemiring

theorem subset_adjoin : s ⊆ adjoin R s :=
set.subset.trans (set.subset_union_right _ _) subset_closure

theorem adjoin_le {S : subalgebra R A} (H : s ⊆ S) : adjoin R s ≤ S :=
closure_le.2 $ set.union_subset S.range_le H

theorem adjoin_le_iff {S : subalgebra R A} : adjoin R s ≤ S ↔ s ⊆ S:=
⟨set.subset.trans subset_adjoin, adjoin_le⟩

theorem adjoin_mono (H : s ⊆ t) : adjoin R s ≤ adjoin R t :=
closure_le.2 (set.subset.trans (set.union_subset_union_right _ H) subset_closure)

variables (R A)
@[simp] theorem adjoin_empty : adjoin R (∅ : set A) = ⊥ :=
eq_bot_iff.2 $ adjoin_le $ set.empty_subset _

variables (R) {A} (s)
theorem adjoin_eq_span : (adjoin R s : submodule R A) = span R (monoid.closure s) :=
begin
  apply le_antisymm,
  { intros r hr, rcases mem_closure_iff_exists_list.1 hr with ⟨L, HL, rfl⟩, clear hr,
    induction L with hd tl ih, { exact zero_mem _ },
    rw list.forall_mem_cons at HL,
    rw [list.map_cons, list.sum_cons],
    refine submodule.add_mem _ _ (ih HL.2),
    replace HL := HL.1, clear ih tl,
    suffices : ∃ z r (hr : r ∈ monoid.closure s), has_scalar.smul.{u v} z r = list.prod hd,
    { rcases this with ⟨z, r, hr, hzr⟩, rw ← hzr,
      exact smul_mem _ _ (subset_span hr) },
    induction hd with hd tl ih, { exact ⟨1, 1, is_submonoid.one_mem, one_smul _ _⟩ },
    rw list.forall_mem_cons at HL,
    rcases (ih HL.2) with ⟨z, r, hr, hzr⟩, rw [list.prod_cons, ← hzr],
    rcases HL.1 with ⟨hd, rfl⟩ | hs,
    { refine ⟨hd * z, r, hr, _⟩,
      rw [smul_def, smul_def, (algebra_map _ _).map_mul, _root_.mul_assoc] },
    { exact ⟨z, hd * r, is_submonoid.mul_mem (monoid.subset_closure hs) hr,
        (mul_smul_comm _ _ _).symm⟩ } },
  exact span_le.2 (show monoid.closure s ⊆ adjoin R s, from monoid.closure_subset subset_adjoin)
end

end semiring

section comm_semiring
variables [comm_semiring R] [comm_semiring A]
variables [algebra R A] {s t : set A}
open subsemiring

variables (R s t)
theorem adjoin_union : adjoin R (s ∪ t) = (adjoin R s).under (adjoin (adjoin R s) t) :=
le_antisymm
  (closure_mono $ set.union_subset
    (set.range_subset_iff.2 $ λ r, or.inl ⟨algebra_map R (adjoin R s) r, rfl⟩)
    (set.union_subset_union_left _ $ λ x hxs, ⟨⟨_, subset_adjoin hxs⟩, rfl⟩))
  (closure_le.2 $ set.union_subset
    (set.range_subset_iff.2 $ λ x, adjoin_mono (set.subset_union_left _ _) x.2)
    (set.subset.trans (set.subset_union_right _ _) subset_adjoin))

theorem adjoin_eq_range :
  adjoin R s = (mv_polynomial.aeval (coe : s → A)).range :=
le_antisymm
<<<<<<< HEAD
  (adjoin_le $ λ x hx, ⟨mv_polynomial.X ⟨x, hx⟩, mv_polynomial.eval₂_X _ _ _⟩)
  (λ x ⟨p, hp⟩, hp ▸ mv_polynomial.induction_on p
=======
  (adjoin_le $ λ x hx, ⟨mv_polynomial.X ⟨x, hx⟩, set.mem_univ _, mv_polynomial.eval₂_X _ _ _⟩)
  (λ x ⟨p, _, (hp : mv_polynomial.aeval coe p = x)⟩, hp ▸ mv_polynomial.induction_on p
>>>>>>> 692d7698
    (λ r, by { rw [mv_polynomial.aeval_def, mv_polynomial.eval₂_C],
               exact (adjoin R s).algebra_map_mem r })
    (λ p q hp hq, by rw alg_hom.map_add; exact is_add_submonoid.add_mem hp hq)
    (λ p ⟨n, hn⟩ hp, by rw [alg_hom.map_mul, mv_polynomial.aeval_def _ (mv_polynomial.X _),
      mv_polynomial.eval₂_X]; exact is_submonoid.mul_mem hp (subset_adjoin hn)))

theorem adjoin_singleton_eq_range (x : A) : adjoin R {x} = (polynomial.aeval x).range :=
le_antisymm
<<<<<<< HEAD
  (adjoin_le $ set.singleton_subset_iff.2 ⟨polynomial.X, polynomial.eval₂_X _ _⟩)
  (λ y ⟨p, hp⟩, hp ▸ polynomial.induction_on p
=======
  (adjoin_le $ set.singleton_subset_iff.2 ⟨polynomial.X, set.mem_univ _, polynomial.eval₂_X _ _⟩)
  (λ y ⟨p, _, (hp : polynomial.aeval x p = y)⟩, hp ▸ polynomial.induction_on p
>>>>>>> 692d7698
    (λ r, by { rw [polynomial.aeval_def, polynomial.eval₂_C],
               exact (adjoin R _).algebra_map_mem r })
    (λ p q hp hq, by rw alg_hom.map_add; exact is_add_submonoid.add_mem hp hq)
    (λ n r ih, by { rw [pow_succ', ← mul_assoc, alg_hom.map_mul,
      polynomial.aeval_def _ polynomial.X, polynomial.eval₂_X],
      exact is_submonoid.mul_mem ih (subset_adjoin rfl) }))

theorem adjoin_union_coe_submodule : (adjoin R (s ∪ t) : submodule R A) =
  (adjoin R s) * (adjoin R t) :=
begin
  rw [adjoin_eq_span, adjoin_eq_span, adjoin_eq_span, span_mul_span],
  congr' 1 with z, simp [monoid.mem_closure_union_iff, set.mem_mul],
end

end comm_semiring

section ring
variables [comm_ring R] [ring A]
variables [algebra R A] {s t : set A}
variables {R s t}
open ring

theorem adjoin_int (s : set R) : adjoin ℤ s = subalgebra_of_is_subring (closure s) :=
le_antisymm (adjoin_le subset_closure) (closure_subset subset_adjoin)

theorem mem_adjoin_iff {s : set A} {x : A} :
  x ∈ adjoin R s ↔ x ∈ closure (set.range (algebra_map R A) ∪ s) :=
⟨λ hx, subsemiring.closure_induction hx subset_closure is_add_submonoid.zero_mem
  is_submonoid.one_mem (λ _ _, is_add_submonoid.add_mem) (λ _ _, is_submonoid.mul_mem),
suffices closure (set.range ⇑(algebra_map R A) ∪ s) ⊆ adjoin R s, from @this x,
closure_subset subsemiring.subset_closure⟩


theorem adjoin_eq_ring_closure (s : set A) :
  (adjoin R s : set A) = closure (set.range (algebra_map R A) ∪ s) :=
set.ext $ λ x, mem_adjoin_iff

end ring

section comm_ring
variables [comm_ring R] [comm_ring A]
variables [algebra R A] {s t : set A}
variables {R s t}
open ring

theorem fg_trans (h1 : (adjoin R s : submodule R A).fg)
  (h2 : (adjoin (adjoin R s) t : submodule (adjoin R s) A).fg) :
  (adjoin R (s ∪ t) : submodule R A).fg :=
begin
  rcases fg_def.1 h1 with ⟨p, hp, hp'⟩,
  rcases fg_def.1 h2 with ⟨q, hq, hq'⟩,
  refine fg_def.2 ⟨p * q, hp.mul hq, le_antisymm _ _⟩,
  { rw [span_le],
    rintros _ ⟨x, y, hx, hy, rfl⟩,
    change x * y ∈ _,
    refine is_submonoid.mul_mem _ _,
    { have : x ∈ (adjoin R s : submodule R A),
      { rw ← hp', exact subset_span hx },
      exact adjoin_mono (set.subset_union_left _ _) this },
    have : y ∈ (adjoin (adjoin R s) t : submodule (adjoin R s) A),
    { rw ← hq', exact subset_span hy },
    change y ∈ adjoin R (s ∪ t), rwa adjoin_union },
  { intros r hr,
    change r ∈ adjoin R (s ∪ t) at hr,
    rw adjoin_union at hr,
    change r ∈ (adjoin (adjoin R s) t : submodule (adjoin R s) A) at hr,
    haveI := classical.dec_eq A,
    haveI := classical.dec_eq R,
    rw [← hq', ← set.image_id q, finsupp.mem_span_iff_total (adjoin R s)] at hr,
    rcases hr with ⟨l, hlq, rfl⟩,
    have := @finsupp.total_apply A A (adjoin R s),
    rw [this, finsupp.sum],
    refine sum_mem _ _,
    intros z hz, change (l z).1 * _ ∈ _,
    have : (l z).1 ∈ (adjoin R s : submodule R A) := (l z).2,
    rw [← hp', ← set.image_id p, finsupp.mem_span_iff_total R] at this,
    rcases this with ⟨l2, hlp, hl⟩,
    have := @finsupp.total_apply A A R,
    rw this at hl,
    rw [←hl, finsupp.sum_mul],
    refine sum_mem _ _,
    intros t ht, change _ * _ ∈ _, rw smul_mul_assoc, refine smul_mem _ _ _,
    exact subset_span ⟨t, z, hlp ht, hlq hz, rfl⟩ }
end

end comm_ring

end algebra

namespace subalgebra

variables {R : Type u} {A : Type v}
variables [comm_ring R] [comm_ring A] [algebra R A]

/-- A subalgebra `S` is finitely generated if there exists `t : finset A` such that
`algebra.adjoin R t = S`. -/
def fg (S : subalgebra R A) : Prop :=
∃ t : finset A, algebra.adjoin R ↑t = S

theorem fg_def {S : subalgebra R A} : S.fg ↔ ∃ t : set A, set.finite t ∧ algebra.adjoin R t = S :=
⟨λ ⟨t, ht⟩, ⟨↑t, set.finite_mem_finset t, ht⟩,
λ ⟨t, ht1, ht2⟩, ⟨ht1.to_finset, by rwa set.finite.coe_to_finset⟩⟩

theorem fg_bot : (⊥ : subalgebra R A).fg :=
⟨∅, algebra.adjoin_empty R A⟩

theorem fg_of_fg_to_submodule {S : subalgebra R A} : (S : submodule R A).fg → S.fg :=
λ ⟨t, ht⟩, ⟨t, le_antisymm
  (algebra.adjoin_le (λ x hx, show x ∈ (S : submodule R A), from ht ▸ subset_span hx))
  (λ x (hx : x ∈ (S : submodule R A)), span_le.mpr
    (λ x hx, algebra.subset_adjoin hx)
    (show x ∈ span R ↑t, by { rw ht, exact hx }))⟩

theorem fg_of_noetherian [is_noetherian R A] (S : subalgebra R A) : S.fg :=
fg_of_fg_to_submodule (is_noetherian.noetherian S)

end subalgebra

variables {R : Type u} {A : Type v} {B : Type w}
variables [comm_ring R] [comm_ring A] [comm_ring B] [algebra R A] [algebra R B]

/-- The image of a Noetherian R-algebra under an R-algebra map is a Noetherian ring. -/
instance alg_hom.is_noetherian_ring_range (f : A →ₐ[R] B) [is_noetherian_ring A] :
  is_noetherian_ring f.range :=
is_noetherian_ring_range f.to_ring_hom

theorem is_noetherian_ring_of_fg {S : subalgebra R A} (HS : S.fg)
  [is_noetherian_ring R] : is_noetherian_ring S :=
let ⟨t, ht⟩ := HS in ht ▸ (algebra.adjoin_eq_range R (↑t : set A)).symm ▸
by haveI : is_noetherian_ring (mv_polynomial (↑t : set A) R) :=
mv_polynomial.is_noetherian_ring;
convert alg_hom.is_noetherian_ring_range _; apply_instance

theorem is_noetherian_ring_closure (s : set R) (hs : s.finite) :
  is_noetherian_ring (ring.closure s) :=
<<<<<<< HEAD
show is_noetherian_ring (subalgebra_of_subring (ring.closure s)), from
algebra.adjoin_int s ▸ is_noetherian_ring_of_fg (subalgebra.fg_def.2 ⟨s, hs, rfl⟩)

namespace algebra

theorem adjoin_algebra_map' {R : Type u} {S : Type v} {A : Type w}
[comm_ring R] [comm_ring S] [comm_ring A] [algebra R S] [algebra S A] (s : set S) :
adjoin R (algebra_map S (comap R S A) '' s) = subalgebra.map (adjoin R s) (to_comap R S A) :=
le_antisymm (adjoin_le $ set.image_subset_iff.2 $ λ y hy, ⟨y, subset_adjoin hy, rfl⟩)
(subalgebra.map_le.2 $ adjoin_le $ λ y hy, subset_adjoin ⟨y, hy, rfl⟩)

theorem adjoin_algebra_map (R : Type u) (S : Type v) (A : Type w)
[comm_ring R] [comm_ring S] [comm_ring A] [algebra R S] [algebra S A] [algebra R A]
[is_scalar_tower R S A] (s : set S) :
adjoin R (algebra_map S A '' s) = subalgebra.map (adjoin R s) (is_scalar_tower.to_alg_hom R S A) :=
le_antisymm (adjoin_le $ set.image_subset_iff.2 $ λ y hy, ⟨y, subset_adjoin hy, rfl⟩)
(subalgebra.map_le.2 $ adjoin_le $ λ y hy, subset_adjoin ⟨y, hy, rfl⟩)

end algebra
=======
show is_noetherian_ring (subalgebra_of_is_subring (ring.closure s)), from
algebra.adjoin_int s ▸ is_noetherian_ring_of_fg (subalgebra.fg_def.2 ⟨s, hs, rfl⟩)
>>>>>>> 692d7698
<|MERGE_RESOLUTION|>--- conflicted
+++ resolved
@@ -96,13 +96,8 @@
 theorem adjoin_eq_range :
   adjoin R s = (mv_polynomial.aeval (coe : s → A)).range :=
 le_antisymm
-<<<<<<< HEAD
-  (adjoin_le $ λ x hx, ⟨mv_polynomial.X ⟨x, hx⟩, mv_polynomial.eval₂_X _ _ _⟩)
-  (λ x ⟨p, hp⟩, hp ▸ mv_polynomial.induction_on p
-=======
   (adjoin_le $ λ x hx, ⟨mv_polynomial.X ⟨x, hx⟩, set.mem_univ _, mv_polynomial.eval₂_X _ _ _⟩)
   (λ x ⟨p, _, (hp : mv_polynomial.aeval coe p = x)⟩, hp ▸ mv_polynomial.induction_on p
->>>>>>> 692d7698
     (λ r, by { rw [mv_polynomial.aeval_def, mv_polynomial.eval₂_C],
                exact (adjoin R s).algebra_map_mem r })
     (λ p q hp hq, by rw alg_hom.map_add; exact is_add_submonoid.add_mem hp hq)
@@ -111,13 +106,8 @@
 
 theorem adjoin_singleton_eq_range (x : A) : adjoin R {x} = (polynomial.aeval x).range :=
 le_antisymm
-<<<<<<< HEAD
-  (adjoin_le $ set.singleton_subset_iff.2 ⟨polynomial.X, polynomial.eval₂_X _ _⟩)
-  (λ y ⟨p, hp⟩, hp ▸ polynomial.induction_on p
-=======
   (adjoin_le $ set.singleton_subset_iff.2 ⟨polynomial.X, set.mem_univ _, polynomial.eval₂_X _ _⟩)
   (λ y ⟨p, _, (hp : polynomial.aeval x p = y)⟩, hp ▸ polynomial.induction_on p
->>>>>>> 692d7698
     (λ r, by { rw [polynomial.aeval_def, polynomial.eval₂_C],
                exact (adjoin R _).algebra_map_mem r })
     (λ p q hp hq, by rw alg_hom.map_add; exact is_add_submonoid.add_mem hp hq)
@@ -253,8 +243,7 @@
 
 theorem is_noetherian_ring_closure (s : set R) (hs : s.finite) :
   is_noetherian_ring (ring.closure s) :=
-<<<<<<< HEAD
-show is_noetherian_ring (subalgebra_of_subring (ring.closure s)), from
+show is_noetherian_ring (subalgebra_of_is_subring (ring.closure s)), from
 algebra.adjoin_int s ▸ is_noetherian_ring_of_fg (subalgebra.fg_def.2 ⟨s, hs, rfl⟩)
 
 namespace algebra
@@ -272,8 +261,4 @@
 le_antisymm (adjoin_le $ set.image_subset_iff.2 $ λ y hy, ⟨y, subset_adjoin hy, rfl⟩)
 (subalgebra.map_le.2 $ adjoin_le $ λ y hy, subset_adjoin ⟨y, hy, rfl⟩)
 
-end algebra
-=======
-show is_noetherian_ring (subalgebra_of_is_subring (ring.closure s)), from
-algebra.adjoin_int s ▸ is_noetherian_ring_of_fg (subalgebra.fg_def.2 ⟨s, hs, rfl⟩)
->>>>>>> 692d7698
+end algebra