/-
Copyright (c) 2020 Anne Baanen. All rights reserved.
Released under Apache 2.0 license as described in the file LICENSE.
Authors: Anne Baanen
-/
import ring_theory.localization
import ring_theory.principal_ideal_domain
import ring_theory.noetherian

/-!
# Fractional ideals

This file defines fractional ideals of an integral domain and proves basic facts about them.

## Main definitions
Let `S` be a submonoid of an integral domain `R`, `P` the localization of `R` at `S`, and `f` the
natural ring hom from `R` to `P`.
 * `is_fractional` defines which `R`-submodules of `P` are fractional ideals
 * `fractional_ideal f` is the type of fractional ideals in `P`
 * `has_coe (ideal R) (fractional_ideal f)` instance
 * `comm_semiring (fractional_ideal f)` instance:
   the typical ideal operations generalized to fractional ideals
 * `lattice (fractional_ideal f)` instance
 * `map` is the pushforward of a fractional ideal along an algebra morphism

Let `K` be the localization of `R` at `R \ {0}` and `g` the natural ring hom from `R` to `K`.
 * `has_div (fractional_ideal g)` instance:
   the ideal quotient `I / J` (typically written $I : J$, but a `:` operator cannot be defined)

## Main statements

  * `mul_left_mono` and `mul_right_mono` state that ideal multiplication is monotone
  * `right_inverse_eq` states that `1 / I` is the inverse of `I` if one exists

## Implementation notes

Fractional ideals are considered equal when they contain the same elements,
independent of the denominator `a : R` such that `a I ⊆ R`.
Thus, we define `fractional_ideal` to be the subtype of the predicate `is_fractional`,
instead of having `fractional_ideal` be a structure of which `a` is a field.

Most definitions in this file specialize operations from submodules to fractional ideals,
proving that the result of this operation is fractional if the input is fractional.
Exceptions to this rule are defining `(+) := (⊔)` and `⊥ := 0`,
in order to re-use their respective proof terms.
We can still use `simp` to show `I.1 + J.1 = (I + J).1` and `⊥.1 = 0.1`.

In `ring_theory.localization`, we define a copy of the localization map `f`'s codomain `P`
(`f.codomain`) so that the `R`-algebra instance on `P` can 'know' the map needed to induce
the `R`-algebra structure.

We don't assume that the localization is a field until we need it to define ideal quotients.
When this assumption is needed, we replace `S` with `non_zero_divisors R`, making the localization
a field.

## References

  * https://en.wikipedia.org/wiki/Fractional_ideal

## Tags

fractional ideal, fractional ideals, invertible ideal
-/

open localization_map

namespace ring

section defs

variables {R : Type*} [comm_ring R] {S : submonoid R} {P : Type*} [comm_ring P]
  (f : localization_map S P)

/-- A submodule `I` is a fractional ideal if `a I ⊆ R` for some `a ≠ 0`. -/
def is_fractional (I : submodule R f.codomain) :=
∃ a ∈ S, ∀ b ∈ I, f.is_integer (f.to_map a * b)

/-- The fractional ideals of a domain `R` are ideals of `R` divided by some `a ∈ R`.

  More precisely, let `P` be a localization of `R` at some submonoid `S`,
  then a fractional ideal `I ⊆ P` is an `R`-submodule of `P`,
  such that there is a nonzero `a : R` with `a I ⊆ R`.
-/
def fractional_ideal :=
{I : submodule R f.codomain // is_fractional f I}

end defs

namespace fractional_ideal

open set
open submodule

variables {R : Type*} [comm_ring R] {S : submonoid R} {P : Type*} [comm_ring P]
  {f : localization_map S P}

instance : has_coe (fractional_ideal f) (submodule R f.codomain) := ⟨λ I, I.val⟩

@[simp] lemma val_eq_coe (I : fractional_ideal f) : I.val = I := rfl

@[simp] lemma coe_mk (I : submodule R f.codomain) (hI : is_fractional f I) :
  (subtype.mk I hI : submodule R f.codomain) = I := rfl

instance : has_mem P (fractional_ideal f) := ⟨λ x I, x ∈ (I : submodule R f.codomain)⟩

/-- Fractional ideals are equal if their submodules are equal.

  Combined with `submodule.ext` this gives that fractional ideals are equal if
  they have the same elements.
-/
@[ext]
lemma ext {I J : fractional_ideal f} : (I : submodule R f.codomain) = J → I = J :=
subtype.ext_iff_val.mpr

lemma ext_iff {I J : fractional_ideal f} : (∀ x, (x ∈ I ↔ x ∈ J)) ↔ I = J :=
⟨ λ h, ext (submodule.ext h), λ h x, h ▸ iff.rfl ⟩

lemma fractional_of_subset_one (I : submodule R f.codomain)
  (h : I ≤ (submodule.span R {1})) :
  is_fractional f I :=
begin
  use [1, S.one_mem],
  intros b hb,
  rw [f.to_map.map_one, one_mul],
  rw ←submodule.one_eq_span at h,
  obtain ⟨b', b'_mem, b'_eq_b⟩ := h hb,
  rw (show b = f.to_map b', from b'_eq_b.symm),
  exact set.mem_range_self b',
end

@[irreducible]
def mk_fractional (I : ideal R) : fractional_ideal f :=
⟨f.coe_submodule I, fractional_of_subset_one _ $ λ x ⟨y, hy, h⟩,
  submodule.mem_span_singleton.2 ⟨y, by rw ←h; exact mul_one _⟩⟩

local attribute [semireducible] mk_fractional

instance coe_to_fractional_ideal : has_coe (ideal R) (fractional_ideal f) :=
⟨ λ I, ⟨f.coe_submodule I, fractional_of_subset_one _ $ λ x ⟨y, hy, h⟩,
  submodule.mem_span_singleton.2 ⟨y, by rw ←h; exact mul_one _⟩⟩ ⟩

@[simp]
lemma mk_fractional_eq_coe (I : ideal R) : mk_fractional I = (I : fractional_ideal f) := rfl

@[simp] lemma coe_coe_ideal (I : ideal R) :
  ((I : fractional_ideal f) : submodule R f.codomain) = f.coe_submodule I := rfl

@[simp] lemma mem_coe {x : f.codomain} {I : ideal R} :
  x ∈ (I : fractional_ideal f) ↔ ∃ (x' ∈ I), f.to_map x' = x :=
⟨ λ ⟨x', hx', hx⟩, ⟨x', hx', hx⟩,
  λ ⟨x', hx', hx⟩, ⟨x', hx', hx⟩ ⟩

instance : has_zero (fractional_ideal f) := ⟨(0 : ideal R)⟩

@[simp] lemma mem_zero_iff {x : P} : x ∈ (0 : fractional_ideal f) ↔ x = 0 :=
⟨ (λ ⟨x', x'_mem_zero, x'_eq_x⟩,
    have x'_eq_zero : x' = 0 := x'_mem_zero,
    by simp [x'_eq_x.symm, x'_eq_zero]),
  (λ hx, ⟨0, rfl, by simp [hx]⟩) ⟩

@[simp] lemma coe_zero : ↑(0 : fractional_ideal f) = (⊥ : submodule R f.codomain) :=
submodule.ext $ λ _, mem_zero_iff

lemma coe_nonzero_of_nonzero { I : ideal R } : I ≠ (0 : ideal R) ↔ ↑I ≠ (0 : fractional_ideal f) :=
begin
  sorry,
end

lemma coe_ne_bot_iff_nonzero {I : fractional_ideal f} :
  ↑I ≠ (⊥ : submodule R f.codomain) ↔ I ≠ 0 :=
⟨ λ h h', h (by simp [h']),
  λ h h', h (ext (by simp [h'])) ⟩

instance : inhabited (fractional_ideal f) := ⟨0⟩

instance : has_one (fractional_ideal f) :=
⟨(1 : ideal R)⟩

lemma mem_one_iff {x : P} : x ∈ (1 : fractional_ideal f) ↔ ∃ x' : R, f.to_map x' = x :=
iff.intro (λ ⟨x', _, h⟩, ⟨x', h⟩) (λ ⟨x', h⟩, ⟨x', ⟨x', set.mem_univ _, rfl⟩, h⟩)

lemma coe_mem_one (x : R) : f.to_map x ∈ (1 : fractional_ideal f) :=
mem_one_iff.mpr ⟨x, rfl⟩

lemma one_mem_one : (1 : P) ∈ (1 : fractional_ideal f) :=
mem_one_iff.mpr ⟨1, f.to_map.map_one⟩

@[simp] lemma coe_one : ↑(1 : fractional_ideal f) = f.coe_submodule 1 := rfl

section lattice

/-!
### `lattice` section

Defines the order on fractional ideals as inclusion of their underlying sets,
and ports the lattice structure on submodules to fractional ideals.
-/

instance : partial_order (fractional_ideal f) :=
{ le := λ I J, I.1 ≤ J.1,
  le_refl := λ I, le_refl I.1,
  le_antisymm := λ ⟨I, hI⟩ ⟨J, hJ⟩ hIJ hJI, by { congr, exact le_antisymm hIJ hJI },
  le_trans := λ _ _ _ hIJ hJK, le_trans hIJ hJK }

lemma le_iff {I J : fractional_ideal f} : I ≤ J ↔ (∀ x ∈ I, x ∈ J) := iff.refl _

lemma zero_le (I : fractional_ideal f) : 0 ≤ I :=
begin
  intros x hx,
  convert submodule.zero_mem _,
  simpa using hx
end

instance order_bot : order_bot (fractional_ideal f) :=
{ bot := 0,
  bot_le := zero_le,
  ..fractional_ideal.partial_order }

@[simp] lemma bot_eq_zero : (⊥ : fractional_ideal f) = 0 :=
rfl

lemma eq_zero_iff {I : fractional_ideal f} : I = 0 ↔ (∀ x ∈ I, x = (0 : P)) :=
⟨ (λ h x hx, by simpa [h, mem_zero_iff] using hx),
  (λ h, le_bot_iff.mp (λ x hx, mem_zero_iff.mpr (h x hx))) ⟩

lemma fractional_sup (I J : fractional_ideal f) : is_fractional f (I.1 ⊔ J.1) :=
begin
  rcases I.2 with ⟨aI, haI, hI⟩,
  rcases J.2 with ⟨aJ, haJ, hJ⟩,
  use aI * aJ,
  use S.mul_mem haI haJ,
  intros b hb,
  rcases mem_sup.mp hb with
    ⟨bI, hbI, bJ, hbJ, hbIJ⟩,
  rw [←hbIJ, mul_add],
  apply is_integer_add,
  { rw [mul_comm aI, f.to_map.map_mul, mul_assoc],
    apply is_integer_smul (hI bI hbI), },
  { rw [f.to_map.map_mul, mul_assoc],
    apply is_integer_smul (hJ bJ hbJ) }
end

lemma fractional_inf (I J : fractional_ideal f) : is_fractional f (I.1 ⊓ J.1) :=
begin
  rcases I.2 with ⟨aI, haI, hI⟩,
  use aI,
  use haI,
  intros b hb,
  rcases mem_inf.mp hb with ⟨hbI, hbJ⟩,
  exact (hI b hbI)
end

instance lattice : lattice (fractional_ideal f) :=
{ inf := λ I J, ⟨I.1 ⊓ J.1, fractional_inf I J⟩,
  sup := λ I J, ⟨I.1 ⊔ J.1, fractional_sup I J⟩,
  inf_le_left := λ I J, show I.1 ⊓ J.1 ≤ I.1, from inf_le_left,
  inf_le_right := λ I J, show I.1 ⊓ J.1 ≤ J.1, from inf_le_right,
  le_inf := λ I J K hIJ hIK, show I.1 ≤ (J.1 ⊓ K.1), from le_inf hIJ hIK,
  le_sup_left := λ I J, show I.1 ≤ I.1 ⊔ J.1, from le_sup_left,
  le_sup_right := λ I J, show J.1 ≤ I.1 ⊔ J.1, from le_sup_right,
  sup_le := λ I J K hIK hJK, show (I.1 ⊔ J.1) ≤ K.1, from sup_le hIK hJK,
  ..fractional_ideal.partial_order }

instance : semilattice_sup_bot (fractional_ideal f) :=
{ ..fractional_ideal.order_bot, ..fractional_ideal.lattice }

end lattice

section semiring

instance : has_add (fractional_ideal f) := ⟨(⊔)⟩

@[simp]
lemma sup_eq_add (I J : fractional_ideal f) : I ⊔ J = I + J := rfl

@[simp]
lemma coe_add (I J : fractional_ideal f) : (↑(I + J) : submodule R f.codomain) = I + J := rfl

lemma fractional_mul (I J : fractional_ideal f) : is_fractional f (I.1 * J.1) :=
begin
  rcases I with ⟨I, aI, haI, hI⟩,
  rcases J with ⟨I, aJ, haJ, hJ⟩,
  use aI * aJ,
  use S.mul_mem haI haJ,
  intros b hb,
  apply submodule.mul_induction_on hb,
  { intros m hm n hn,
    obtain ⟨n', hn'⟩ := hJ n hn,
    rw [f.to_map.map_mul, mul_comm m, ←mul_assoc, mul_assoc _ _ n],
    erw ←hn', rw mul_assoc,
    apply hI,
    exact submodule.smul_mem _ _ hm },
  { rw [mul_zero],
    exact ⟨0, f.to_map.map_zero⟩ },
  { intros x y hx hy,
    rw [mul_add],
    apply is_integer_add hx hy },
  { intros r x hx,
    show f.is_integer (_ * (f.to_map r * x)),
    rw [←mul_assoc, ←f.to_map.map_mul, mul_comm _ r, f.to_map.map_mul, mul_assoc],
    apply is_integer_smul hx },
end

@[irreducible]
def mul (I J : fractional_ideal f) : fractional_ideal f :=
⟨I.1 * J.1, fractional_mul I J⟩

local attribute [semireducible] mul

instance : has_mul (fractional_ideal f) := ⟨λ I J, mul I J⟩

@[simp] lemma mul_eq_mul (I J : fractional_ideal f) : mul I J = I * J := rfl

@[simp]
lemma coe_mul (I J : fractional_ideal f) : (↑(I * J) : submodule R f.codomain) = I * J := rfl

lemma mul_left_mono (I : fractional_ideal f) : monotone ((*) I) :=
λ J J' h, mul_le.mpr (λ x hx y hy, mul_mem_mul hx (h hy))

lemma mul_right_mono (I : fractional_ideal f) : monotone (λ J, J * I) :=
λ J J' h, mul_le.mpr (λ x hx y hy, mul_mem_mul (h hx) hy)

lemma mul_mem_mul {I J : fractional_ideal f} {i j : f.codomain} (hi : i ∈ I) (hj : j ∈ J) :
  i * j ∈ I * J := submodule.mul_mem_mul hi hj

lemma mul_le {I J K : fractional_ideal f} :
  I * J ≤ K ↔ (∀ (i ∈ I) (j ∈ J), i * j ∈ K) :=
submodule.mul_le

@[elab_as_eliminator] protected theorem mul_induction_on
  {I J : fractional_ideal f}
  {C : f.codomain → Prop} {r : f.codomain} (hr : r ∈ I * J)
  (hm : ∀ (i ∈ I) (j ∈ J), C (i * j))
  (h0 : C 0) (ha : ∀ x y, C x → C y → C (x + y))
  (hs : ∀ (r : R) x, C x → C (r • x)) : C r :=
submodule.mul_induction_on hr hm h0 ha hs

instance comm_semiring : comm_semiring (fractional_ideal f) :=
{ add_assoc := λ I J K, sup_assoc,
  add_comm := λ I J, sup_comm,
  add_zero := λ I, sup_bot_eq,
  zero_add := λ I, bot_sup_eq,
  mul_assoc := λ I J K, ext (submodule.mul_assoc _ _ _),
  mul_comm := λ I J, ext (submodule.mul_comm _ _),
  mul_one := λ I, begin
    ext,
    split; intro h,
    { apply mul_le.mpr _ h,
      rintros x hx y ⟨y', y'_mem_R, y'_eq_y⟩,
      rw [←y'_eq_y, mul_comm],
      exact submodule.smul_mem _ _ hx },
    { have : x * 1 ∈ (I * 1) := mul_mem_mul h one_mem_one,
      rwa [mul_one] at this }
  end,
  one_mul := λ I, begin
    ext,
    split; intro h,
    { apply mul_le.mpr _ h,
      rintros x ⟨x', x'_mem_R, x'_eq_x⟩ y hy,
      rw ←x'_eq_x,
      exact submodule.smul_mem _ _ hy },
    { have : 1 * x ∈ (1 * I) := mul_mem_mul one_mem_one h,
      rwa [one_mul] at this }
  end,
  mul_zero := λ I, eq_zero_iff.mpr (λ x hx, submodule.mul_induction_on hx
    (λ x hx y hy, by simp [mem_zero_iff.mp hy])
    rfl
    (λ x y hx hy, by simp [hx, hy])
    (λ r x hx, by simp [hx])),
  zero_mul := λ I, eq_zero_iff.mpr (λ x hx, submodule.mul_induction_on hx
    (λ x hx y hy, by simp [mem_zero_iff.mp hx])
    rfl
    (λ x y hx hy, by simp [hx, hy])
    (λ r x hx, by simp [hx])),
  left_distrib := λ I J K, ext (mul_add _ _ _),
  right_distrib := λ I J K, ext (add_mul _ _ _),
  ..fractional_ideal.has_zero,
  ..fractional_ideal.has_add,
  ..fractional_ideal.has_one,
  ..fractional_ideal.has_mul }

section order

lemma add_le_add_left {I J : fractional_ideal f} (hIJ : I ≤ J) (J' : fractional_ideal f) :
  J' + I ≤ J' + J := sup_le_sup_left hIJ J'

lemma mul_le_mul_left {I J : fractional_ideal f} (hIJ : I ≤ J) (J' : fractional_ideal f) :
  J' * I ≤ J' * J := mul_le.mpr (λ k hk j hj, mul_mem_mul hk (hIJ hj))

lemma le_self_mul_self {I : fractional_ideal f} (hI: 1 ≤ I) : I ≤ I * I :=
begin
  convert mul_left_mono I hI,
  exact (mul_one I).symm
end

lemma mul_self_le_self {I : fractional_ideal f} (hI: I ≤ 1) : I * I ≤ I :=
begin
  convert mul_left_mono I hI,
  exact (mul_one I).symm
end

lemma coe_ideal_le_one {I : ideal R} : (I : fractional_ideal f) ≤ 1 :=
λ x hx, let ⟨y, _, hy⟩ := fractional_ideal.mem_coe.mp hx
  in fractional_ideal.mem_one_iff.mpr ⟨y, hy⟩

lemma le_one_iff_exists_coe_ideal {J : fractional_ideal f} :
  J ≤ (1 : fractional_ideal f) ↔ ∃ (I : ideal R), ↑I = J :=
begin
  split,
  { intro hJ,
    refine ⟨⟨{x : R | f.to_map x ∈ J}, _, _, _⟩, _⟩,
    { rw [mem_set_of_eq, ring_hom.map_zero],
      exact J.val.zero_mem },
    { intros a b ha hb,
      rw [mem_set_of_eq, ring_hom.map_add],
      exact J.val.add_mem ha hb },
    { intros c x hx,
      rw [smul_eq_mul, mem_set_of_eq, ring_hom.map_mul],
      exact J.val.smul_mem c hx },
    { ext x,
      split,
      { rintros ⟨y, hy, eq_y⟩,
        rwa ← eq_y },
      { intro hx,
        obtain ⟨y, eq_x⟩ := fractional_ideal.mem_one_iff.mp (hJ hx),
        rw ← eq_x at *,
        exact ⟨y, hx, rfl⟩ } } },
  { rintro ⟨I, hI⟩,
    rw ← hI,
    apply coe_ideal_le_one },
end

end order



variables {P' : Type*} [comm_ring P'] {f' : localization_map S P'}
variables {P'' : Type*} [comm_ring P''] {f'' : localization_map S P''}

lemma fractional_map (g : f.codomain →ₐ[R] f'.codomain) (I : fractional_ideal f) :
  is_fractional f' (submodule.map g.to_linear_map I.1) :=
begin
  rcases I with ⟨I, a, a_nonzero, hI⟩,
  use [a, a_nonzero],
  intros b hb,
  obtain ⟨b', b'_mem, hb'⟩ := submodule.mem_map.mp hb,
  obtain ⟨x, hx⟩ := hI b' b'_mem,
  use x,
  erw [←g.commutes, hx, g.map_smul, hb'],
  refl
end

/-- `I.map g` is the pushforward of the fractional ideal `I` along the algebra morphism `g` -/
def map (g : f.codomain →ₐ[R] f'.codomain) :
  fractional_ideal f → fractional_ideal f' :=
λ I, ⟨submodule.map g.to_linear_map I.1, fractional_map g I⟩

@[simp] lemma coe_map (g : f.codomain →ₐ[R] f'.codomain) (I : fractional_ideal f) :
  ↑(map g I) = submodule.map g.to_linear_map I := rfl

@[simp] lemma mem_map {I : fractional_ideal f} {g : f.codomain →ₐ[R] f'.codomain}
  {y : f'.codomain} : y ∈ I.map g ↔ ∃ x, x ∈ I ∧ g x = y :=
submodule.mem_map

variables (I J : fractional_ideal f) (g : f.codomain →ₐ[R] f'.codomain)

@[simp] lemma map_id : I.map (alg_hom.id _ _) = I :=
ext (submodule.map_id I.1)

@[simp] lemma map_comp (g' : f'.codomain →ₐ[R] f''.codomain) :
  I.map (g'.comp g) = (I.map g).map g' :=
ext (submodule.map_comp g.to_linear_map g'.to_linear_map I.1)

@[simp] lemma map_coe_ideal (I : ideal R) :
  (I : fractional_ideal f).map g = I :=
begin
  ext x,
  simp only [coe_coe_ideal, mem_coe_submodule],
  split,
  { rintro ⟨_, ⟨y, hy, rfl⟩, rfl⟩,
    exact ⟨y, hy, (g.commutes y).symm⟩ },
  { rintro ⟨y, hy, rfl⟩,
    exact ⟨_, ⟨y, hy, rfl⟩, g.commutes y⟩ },
end

@[simp] lemma map_one :
(1 : fractional_ideal f).map g = 1 :=
map_coe_ideal g 1

@[simp] lemma map_zero :
  (0 : fractional_ideal f).map g = 0 :=
map_coe_ideal g 0

@[simp] lemma map_add : (I + J).map g = I.map g + J.map g :=
ext (submodule.map_sup _ _ _)

@[simp] lemma map_mul : (I * J).map g = I.map g * J.map g :=
ext (submodule.map_mul _ _ _)

@[simp] lemma map_map_symm (g : f.codomain ≃ₐ[R] f'.codomain) :
  (I.map (g : f.codomain →ₐ[R] f'.codomain)).map (g.symm : f'.codomain →ₐ[R] f.codomain) = I :=
by rw [←map_comp, g.symm_comp, map_id]

@[simp] lemma map_symm_map (I : fractional_ideal f') (g : f.codomain ≃ₐ[R] f'.codomain) :
  (I.map (g.symm : f'.codomain →ₐ[R] f.codomain)).map (g : f.codomain →ₐ[R] f'.codomain) = I :=
by rw [←map_comp, g.comp_symm, map_id]

/-- If `g` is an equivalence, `map g` is an isomorphism -/
def map_equiv (g : f.codomain ≃ₐ[R] f'.codomain) :
  fractional_ideal f ≃+* fractional_ideal f' :=
{ to_fun := map g,
  inv_fun := map g.symm,
  map_add' := λ I J, map_add I J _,
  map_mul' := λ I J, map_mul I J _,
  left_inv := λ I, by { rw [←map_comp, alg_equiv.symm_comp, map_id] },
  right_inv := λ I, by { rw [←map_comp, alg_equiv.comp_symm, map_id] } }

@[simp] lemma coe_fun_map_equiv (g : f.codomain ≃ₐ[R] f'.codomain) :
  ⇑(map_equiv g) = map g :=
rfl

@[simp] lemma map_equiv_apply (g : f.codomain ≃ₐ[R] f'.codomain) (I : fractional_ideal f) :
  map_equiv g I = map ↑g I := rfl

@[simp] lemma map_equiv_symm (g : f.codomain ≃ₐ[R] f'.codomain) :
  (map_equiv g).symm = map_equiv g.symm := rfl

@[simp] lemma map_equiv_refl :
  map_equiv alg_equiv.refl = ring_equiv.refl (fractional_ideal f) :=
ring_equiv.ext (λ x, by simp)

/-- `canonical_equiv f f'` is the canonical equivalence between the fractional
ideals in `f.codomain` and in `f'.codomain` -/
@[irreducible]
noncomputable def canonical_equiv (f : localization_map S P) (f' : localization_map S P') :
  fractional_ideal f ≃+* fractional_ideal f' :=
map_equiv
  { commutes' := λ r, ring_equiv_of_ring_equiv_eq _ _ _,
    ..ring_equiv_of_ring_equiv f f' (ring_equiv.refl R)
      (by rw [ring_equiv.to_monoid_hom_refl, submonoid.map_id]) }

@[simp] lemma mem_canonical_equiv_apply {I : fractional_ideal f} {x : f'.codomain} :
  x ∈ canonical_equiv f f' I ↔
    ∃ y ∈ I, @localization_map.map _ _ _ _ _ _ _ f (ring_hom.id _) _ (λ ⟨y, hy⟩, hy) _ _ f' y = x :=
begin
  rw [canonical_equiv, map_equiv_apply, mem_map],
  exact ⟨λ ⟨y, mem, eq⟩, ⟨y, mem, eq⟩, λ ⟨y, mem, eq⟩, ⟨y, mem, eq⟩⟩
end

@[simp] lemma canonical_equiv_symm (f : localization_map S P) (f' : localization_map S P') :
  (canonical_equiv f f').symm = canonical_equiv f' f :=
ring_equiv.ext $ λ I, fractional_ideal.ext_iff.mp $ λ x,
by { erw [mem_canonical_equiv_apply, canonical_equiv, map_equiv_symm, map_equiv, mem_map],
    exact ⟨λ ⟨y, mem, eq⟩, ⟨y, mem, eq⟩, λ ⟨y, mem, eq⟩, ⟨y, mem, eq⟩⟩ }

@[simp] lemma canonical_equiv_flip (f : localization_map S P) (f' : localization_map S P') (I) :
  canonical_equiv f f' (canonical_equiv f' f I) = I :=
by rw [←canonical_equiv_symm, ring_equiv.symm_apply_apply]


end semiring

section fraction_map

/-!
### `fraction_map` section

This section concerns fractional ideals in the field of fractions,
i.e. the type `fractional_ideal g` when `g` is a `fraction_map R K`.
-/

variables {K K' : Type*} [field K] [field K'] {g : fraction_map R K} {g' : fraction_map R K'}
variables {I J : fractional_ideal g} (h : g.codomain →ₐ[R] g'.codomain)

/-- Nonzero fractional ideals contain a nonzero integer. -/
lemma exists_ne_zero_mem_is_integer [nontrivial R] (hI : I ≠ 0) :
  ∃ x ≠ (0 : R), g.to_map x ∈ I :=
begin
  obtain ⟨y, y_mem, y_not_mem⟩ := submodule.exists_of_lt (bot_lt_iff_ne_bot.mpr hI),
  have y_ne_zero : y ≠ 0 := by simpa using y_not_mem,
  obtain ⟨z, ⟨x, hx⟩⟩ := g.exists_integer_multiple y,
  refine ⟨x, _, _⟩,
  { rw [ne.def, ← g.to_map_eq_zero_iff, hx],
    exact mul_ne_zero (g.to_map_ne_zero_of_mem_non_zero_divisors _) y_ne_zero },
  { rw hx,
    exact smul_mem _ _ y_mem }
end

lemma map_ne_zero [nontrivial R] (hI : I ≠ 0) : I.map h ≠ 0 :=
begin
  obtain ⟨x, x_ne_zero, hx⟩ := exists_ne_zero_mem_is_integer hI,
  contrapose! x_ne_zero with map_eq_zero,
  refine g'.to_map_eq_zero_iff.mp (eq_zero_iff.mp map_eq_zero _ (mem_map.mpr _)),
  exact ⟨g.to_map x, hx, h.commutes x⟩,
end

@[simp] lemma map_eq_zero_iff [nontrivial R] : I.map h = 0 ↔ I = 0 :=
⟨imp_of_not_imp_not _ _ (map_ne_zero _),
 λ hI, hI.symm ▸ map_zero h⟩

end fraction_map

section quotient

/-!
### `quotient` section

This section defines the ideal quotient of fractional ideals.

In this section we need that each non-zero `y : R` has an inverse in
the localization, i.e. that the localization is a field. We satisfy this
assumption by taking `S = non_zero_divisors R`, `R`'s localization at which
is a field because `R` is a domain.
-/

open_locale classical

variables {R₁ : Type*} [integral_domain R₁] {K : Type*} [field K] {g : fraction_map R₁ K}

instance : nontrivial (fractional_ideal g) :=
⟨⟨0, 1, λ h,
  have this : (1 : K) ∈ (0 : fractional_ideal g) :=
    by rw ←g.to_map.map_one; convert coe_mem_one _,
  one_ne_zero (mem_zero_iff.mp this) ⟩⟩

lemma fractional_div_of_nonzero {I J : fractional_ideal g} (h : J ≠ 0) :
  is_fractional g (I.1 / J.1) :=
begin
  rcases I with ⟨I, aI, haI, hI⟩,
  rcases J with ⟨J, aJ, haJ, hJ⟩,
  obtain ⟨y, mem_J, not_mem_zero⟩ := exists_of_lt (bot_lt_iff_ne_bot.mpr h),
  obtain ⟨y', hy'⟩ := hJ y mem_J,
  use (aI * y'),
  split,
  { apply (non_zero_divisors _).mul_mem haI (mem_non_zero_divisors_iff_ne_zero.mpr _),
    intro y'_eq_zero,
    have : g.to_map aJ * y = 0 := by rw [←hy', y'_eq_zero, g.to_map.map_zero],
    obtain aJ_zero | y_zero := mul_eq_zero.mp this,
    { have : aJ = 0 := g.to_map.injective_iff.1 g.injective _ aJ_zero,
      have : aJ ≠ 0 := mem_non_zero_divisors_iff_ne_zero.mp haJ,
      contradiction },
    { exact not_mem_zero (mem_zero_iff.mpr y_zero) } },
  intros b hb,
  rw [g.to_map.map_mul, mul_assoc, mul_comm _ b, hy'],
  exact hI _ (hb _ (submodule.smul_mem _ aJ mem_J)),
end

noncomputable instance fractional_ideal_has_div :
  has_div (fractional_ideal g) :=
⟨ λ I J, if h : J = 0 then 0 else ⟨I.1 / J.1, fractional_div_of_nonzero h⟩ ⟩

noncomputable instance : has_inv (fractional_ideal g) := ⟨λ I, 1 / I⟩

lemma inv_eq {I : fractional_ideal g} : I⁻¹ = 1 / I := rfl

@[simp] lemma div_zero {I : fractional_ideal g} :
  I / 0 = 0 :=
dif_pos rfl

lemma div_nonzero {I J : fractional_ideal g} (h : J ≠ 0) :
  (I / J) = ⟨I.1 / J.1, fractional_div_of_nonzero h⟩ :=
dif_neg h

lemma inv_zero : (0 : fractional_ideal g)⁻¹ = 0 :=
div_zero

lemma inv_nonzero {I : fractional_ideal g} (h : I ≠ 0) :
  I⁻¹ = ⟨(1 : fractional_ideal g) / I, fractional_div_of_nonzero h⟩ :=
div_nonzero h

lemma mem_div_iff_of_nonzero {I J : fractional_ideal g} (h : J ≠ 0) {x} :
  x ∈ I / J ↔ ∀ y ∈ J, x * y ∈ I :=
by { rw div_nonzero h, exact submodule.mem_div_iff_forall_mul_mem }

lemma div_mul_inv { I J : fractional_ideal g } (h: J ≠ 0) : I / J = I * ((1 : fractional_ideal g) / J) :=
begin
sorry,
-- apply div_eq_mul_one_div I J,
end

lemma inv_inv {J : fractional_ideal g} (h : J ≠ 0): 1 / (1 / J) = J :=
begin sorry,
  -- rw ← inv_eq, rw ← inv_eq, apply inv_inv',
  -- apply div_div_eq_mul_div (1 : fractional_ideal g) (1 : fractional_ideal g) J,
end

lemma nonzero_inv_of_nonzero {J : fractional_ideal g} (h : J ≠ 0): (1 / J) ≠ 0 :=
begin
  sorry,
end

lemma le_div_iff_of_nonzero {I J J' : fractional_ideal g} (hJ' : J' ≠ 0) :
  I ≤ J / J' ↔ ∀ (x ∈ I) (y ∈ J'), x * y ∈ J :=
⟨ λ h x hx, (mem_div_iff_of_nonzero hJ').mp (h hx),
  λ h x hx, (mem_div_iff_of_nonzero hJ').mpr (h x hx) ⟩

lemma le_div_iff_mul_le {I J J' : fractional_ideal g} (hJ' : J' ≠ 0) : I ≤ J / J' ↔ I * J' ≤ J :=
begin
  rw div_nonzero hJ',
  convert submodule.le_div_iff_mul_le using 1,
  rw [val_eq_coe, val_eq_coe, ←coe_mul],
  refl,
end

lemma coe_inv_of_nonzero {I : fractional_ideal g} (h : I ≠ 0) :
  (↑I⁻¹ : submodule R₁ g.codomain) = g.coe_submodule 1 / I :=
by { rw inv_nonzero h, refl }

@[simp] lemma div_one {I : fractional_ideal g} : I / 1 = I :=
begin
  rw [div_nonzero (@one_ne_zero (fractional_ideal g) _ _)],
  ext,
  split; intro h,
  { convert mem_div_iff_forall_mul_mem.mp h 1
      (g.to_map.map_one ▸ coe_mem_one 1), simp },
  { apply mem_div_iff_forall_mul_mem.mpr,
    rintros y ⟨y', _, y_eq_y'⟩,
    rw [mul_comm],
    convert submodule.smul_mem _ y' h,
    rw ←y_eq_y',
    refl }
end

lemma ne_zero_of_mul_eq_one (I J : fractional_ideal g) (h : I * J = 1) : I ≠ 0 :=
λ hI, @zero_ne_one (fractional_ideal g) _ _ (by { convert h, simp [hI], })

/-- `I⁻¹` is the inverse of `I` if `I` has an inverse. -/
theorem right_inverse_eq (I J : fractional_ideal g) (h : I * J = 1) :
  J = I⁻¹ :=
begin
  have hI : I ≠ 0 := ne_zero_of_mul_eq_one I J h,
  suffices h' : I * (1 / I) = 1,
  { exact (congr_arg units.inv $
      @units.ext _ _ (units.mk_of_mul_eq_one _ _ h) (units.mk_of_mul_eq_one _ _ h') rfl) },
  apply le_antisymm,
  { apply mul_le.mpr _,
    intros x hx y hy,
    rw [mul_comm],
    exact (mem_div_iff_of_nonzero hI).mp hy x hx },
  rw [←h],
  apply mul_left_mono I,
  apply (le_div_iff_of_nonzero hI).mpr _,
  intros y hy x hx,
  rw [mul_comm],
  exact mul_mem_mul hx hy
end

theorem mul_inv_cancel_iff {I : fractional_ideal g} :
  I * I⁻¹ = 1 ↔ ∃ J, I * J = 1 :=
⟨λ h, ⟨I⁻¹, h⟩, λ ⟨J, hJ⟩, by rwa [←right_inverse_eq I J hJ]⟩

variables {K' : Type*} [field K'] {g' : fraction_map R₁ K'}

@[simp] lemma map_div (I J : fractional_ideal g) (h : g.codomain ≃ₐ[R₁] g'.codomain) :
  (I / J).map (h : g.codomain →ₐ[R₁] g'.codomain) = I.map h / J.map h :=
begin
  by_cases H : J = 0,
  { rw [H, div_zero, map_zero, div_zero] },
  { ext x,
    simp [div_nonzero H, div_nonzero (map_ne_zero _ H), submodule.map_div] }
end

@[simp] lemma map_inv (I : fractional_ideal g) (h : g.codomain ≃ₐ[R₁] g'.codomain) :
  (I⁻¹).map (h : g.codomain →ₐ[R₁] g'.codomain) = (I.map h)⁻¹ :=
by rw [inv_eq, map_div, map_one, inv_eq]

end quotient

section principal_ideal_ring

variables {R₁ : Type*} [integral_domain R₁] {K : Type*} [field K] {g : fraction_map R₁ K}

open_locale classical

open submodule submodule.is_principal

lemma span_fractional_iff {s : set f.codomain} :
  is_fractional f (span R s) ↔ ∃ a ∈ S, ∀ (b : P), b ∈ s → f.is_integer (f.to_map a * b) :=
⟨ λ ⟨a, a_mem, h⟩, ⟨a, a_mem, λ b hb, h b (subset_span hb)⟩,
  λ ⟨a, a_mem, h⟩, ⟨a, a_mem, λ b hb, span_induction hb
    h
    (is_integer_smul ⟨0, f.to_map.map_zero⟩)
    (λ x y hx hy, by { rw mul_add, exact is_integer_add hx hy })
    (λ s x hx, by { rw algebra.mul_smul_comm, exact is_integer_smul hx }) ⟩ ⟩

lemma span_singleton_fractional (x : f.codomain) : is_fractional f (span R {x}) :=
let ⟨a, ha⟩ := f.exists_integer_multiple x in
span_fractional_iff.mpr ⟨ a.1, a.2, λ x hx, (mem_singleton_iff.mp hx).symm ▸ ha⟩

/-- `span_singleton x` is the fractional ideal generated by `x` if `0 ∉ S` -/
@[irreducible]
def span_singleton (x : f.codomain) : fractional_ideal f :=
⟨span R {x}, span_singleton_fractional x⟩

local attribute [semireducible] span_singleton

@[simp] lemma coe_span_singleton (x : f.codomain) :
  (span_singleton x : submodule R f.codomain) = span R {x} := rfl

@[simp] lemma mem_span_singleton {x y : f.codomain} :
  x ∈ span_singleton y ↔ ∃ (z : R), z • y = x :=
submodule.mem_span_singleton

lemma mem_span_singleton_self (x : f.codomain) :
  x ∈ span_singleton x :=
mem_span_singleton.mpr ⟨1, one_smul _ _⟩

lemma eq_span_singleton_of_principal (I : fractional_ideal f) [is_principal (I : submodule R f.codomain)] :
  I = span_singleton (generator (I : submodule R f.codomain)) :=
ext (span_singleton_generator I.1).symm

lemma is_principal_iff (I : fractional_ideal f) :
  is_principal I.1 ↔ ∃ x, I = span_singleton x :=
⟨ λ h, ⟨@generator _ _ _ _ _ I.1 h, @eq_span_singleton_of_principal _ _ _ _ _ _ I h⟩,
  λ ⟨x, hx⟩, { principal := ⟨x, trans (congr_arg _ hx) (coe_span_singleton x)⟩ } ⟩

@[simp] lemma span_singleton_zero : span_singleton (0 : f.codomain) = 0 :=
by { ext, simp [submodule.mem_span_singleton, eq_comm] }

lemma span_singleton_eq_zero_iff {y : f.codomain} : span_singleton y = 0 ↔ y = 0 :=
⟨ λ h, span_eq_bot.mp (by simpa using congr_arg subtype.val h : span R {y} = ⊥) y (mem_singleton y),
  λ h, by simp [h] ⟩

@[simp] lemma span_singleton_one : span_singleton (1 : f.codomain) = 1 :=
begin
  ext,
  refine mem_span_singleton.trans ((exists_congr _).trans mem_one_iff.symm),
  intro x',
  refine eq.congr (mul_one _) rfl,
end

@[simp]
lemma span_singleton_mul_span_singleton (x y : f.codomain) :
  span_singleton x * span_singleton y = span_singleton (x * y) :=
begin
  ext,
  simp_rw [coe_mul, coe_span_singleton, span_mul_span, singleton.is_mul_hom.map_mul]
end

@[simp]
lemma coe_ideal_span_singleton (x : R) :
  (↑(span R {x} : ideal R) : fractional_ideal f) = span_singleton (f.to_map x) :=
begin
  ext y,
  refine mem_coe.trans (iff.trans _ mem_span_singleton.symm),
  split,
  { rintros ⟨y', hy', rfl⟩,
    obtain ⟨x', rfl⟩ := submodule.mem_span_singleton.mp hy',
    use x',
    rw [smul_eq_mul, f.to_map.map_mul],
    refl },
  { rintros ⟨y', rfl⟩,
    exact ⟨y' * x, submodule.mem_span_singleton.mpr ⟨y', rfl⟩, f.to_map.map_mul _ _⟩ }
end

@[simp]
lemma canonical_equiv_span_singleton (f : localization_map S P) {P'} [comm_ring P']
  (f' : localization_map S P') (x : f.codomain) :
  canonical_equiv f f' (span_singleton x) =
    span_singleton (f.map (show ∀ (y : S), ring_hom.id _ y.1 ∈ S, from λ y, y.2) f' x) :=
begin
  apply ext_iff.mp,
  intro y,
  split; intro h,
  { apply mem_span_singleton.mpr,
    obtain ⟨x', hx', rfl⟩ := mem_canonical_equiv_apply.mp h,
    obtain ⟨z, rfl⟩ := mem_span_singleton.mp hx',
    use z,
    rw localization_map.map_smul,
    refl },
  { apply mem_canonical_equiv_apply.mpr,
    obtain ⟨z, rfl⟩ := mem_span_singleton.mp h,
    use f.to_map z * x,
    use mem_span_singleton.mpr ⟨z, rfl⟩,
    rw [ring_hom.map_mul, localization_map.map_eq],
    refl }
end

lemma mem_singleton_mul {x y : f.codomain} {I : fractional_ideal f} :
  y ∈ span_singleton x * I ↔ ∃ y' ∈ I, y = x * y' :=
begin
  split,
  { intro h,
    apply fractional_ideal.mul_induction_on h,
    { intros x' hx' y' hy',
      obtain ⟨a, ha⟩ := mem_span_singleton.mp hx',
      use [a • y', I.1.smul_mem a hy'],
      rw [←ha, algebra.mul_smul_comm, algebra.smul_mul_assoc] },
    { exact ⟨0, I.1.zero_mem, (mul_zero x).symm⟩ },
    { rintros _ _ ⟨y, hy, rfl⟩ ⟨y', hy', rfl⟩,
      exact ⟨y + y', I.1.add_mem hy hy', (mul_add _ _ _).symm⟩ },
    { rintros r _ ⟨y', hy', rfl⟩,
      exact ⟨r • y', I.1.smul_mem r hy', (algebra.mul_smul_comm _ _ _).symm ⟩ } },
  { rintros ⟨y', hy', rfl⟩,
    exact mul_mem_mul (mem_span_singleton.mpr ⟨1, one_smul _ _⟩) hy' }
end

lemma mul_generator_self_inv (I : fractional_ideal g)
  [submodule.is_principal (I : submodule R₁ g.codomain)] (h : I ≠ 0) :
  I * span_singleton (generator (I : submodule R₁ g.codomain))⁻¹ = 1 :=
begin
  -- Rewrite only the `I` that appears alone.
  conv_lhs { congr, rw eq_span_singleton_of_principal I },
  rw [span_singleton_mul_span_singleton, mul_inv_cancel, span_singleton_one],
  intro generator_I_eq_zero,
  apply h,
  rw [eq_span_singleton_of_principal I, generator_I_eq_zero, span_singleton_zero]
end

@[simp]
lemma span_singleton_inv {x : g.codomain} (h : x ≠ 0) :
  (span_singleton x)⁻¹ = span_singleton (x⁻¹) :=
(right_inverse_eq _ _ (by simp [h])).symm

lemma invertible_of_principal (I : fractional_ideal g)
  [submodule.is_principal (I : submodule R₁ g.codomain)] (h : I ≠ 0) :
  I * I⁻¹ = 1 :=
mul_inv_cancel_iff.mpr ⟨span_singleton (generator (I : submodule R₁ g.codomain))⁻¹, mul_generator_self_inv I h⟩

lemma invertible_iff_generator_nonzero (I : fractional_ideal g)
  [submodule.is_principal (I : submodule R₁ g.codomain)] :
  I * I⁻¹ = 1 ↔ generator (I : submodule R₁ g.codomain) ≠ 0 :=
begin
  split,
  { intros hI hg,
    apply ne_zero_of_mul_eq_one _ _ hI,
    rw [eq_span_singleton_of_principal I, hg, span_singleton_zero] },
  { intro hg,
    apply invertible_of_principal,
    rw [eq_span_singleton_of_principal I],
    intro hI,
    have := mem_span_singleton_self (generator (I : submodule R₁ g.codomain)),
    rw [hI, mem_zero_iff] at this,
    contradiction }
end

lemma inv_principal (I : fractional_ideal g) [submodule.is_principal (I : submodule R₁ g.codomain)] (h : I ≠ 0) :
  submodule.is_principal (I⁻¹).1 :=
I⁻¹.is_principal_iff.mpr ⟨_, (right_inverse_eq _ _ (mul_generator_self_inv I h)).symm⟩

lemma exists_eq_span_singleton_mul (I : fractional_ideal g) :
<<<<<<< HEAD
  ∃ (a : K) (aI : ideal R₁), I = span_singleton a * aI :=
=======
  ∃ (a : R) (aI : ideal R), a ≠ 0 ∧ I = span_singleton (g.to_map a)⁻¹ * aI :=
>>>>>>> 78450c4c
begin
  obtain ⟨a_inv, nonzero, ha⟩ := I.2,
  have nonzero := mem_non_zero_divisors_iff_ne_zero.mp nonzero,
  have map_a_nonzero := mt g.to_map_eq_zero_iff.mp nonzero,
  use [a_inv, (span_singleton (g.to_map a_inv) * I).1.comap g.lin_coe, nonzero],
  ext,
  refine iff.trans _ mem_singleton_mul.symm,
  split,
  { intro hx,
    obtain ⟨x', hx'⟩ := ha x hx,
    refine ⟨g.to_map x', mem_coe.mpr ⟨x', (mem_singleton_mul.mpr ⟨x, hx, hx'⟩), rfl⟩, _⟩,
    erw [hx', ←mul_assoc, inv_mul_cancel map_a_nonzero, one_mul] },
  { rintros ⟨y, hy, rfl⟩,
    obtain ⟨x', hx', rfl⟩ := mem_coe.mp hy,
    obtain ⟨y', hy', hx'⟩ := mem_singleton_mul.mp hx',
    rw lin_coe_apply at hx',
    erw [hx', ←mul_assoc, inv_mul_cancel map_a_nonzero, one_mul],
    exact hy' }
end

lemma exists_eq_span_singleton_mul' (I : fractional_ideal g) :
  ∃ (a : R₁) (aI : ideal R₁), a ≠ 0 ∧ I = span_singleton (g.to_map a)⁻¹ * aI :=
begin
  obtain ⟨a_inv, nonzero, ha⟩ := I.2,
  have nonzero := mem_non_zero_divisors_iff_ne_zero.mp nonzero,
  have map_a_nonzero := mt g.to_map_eq_zero_iff.mp nonzero,
  use a_inv,
  use (span_singleton (g.to_map a_inv) * I).1.comap g.lin_coe,
  split, exact nonzero,
  ext,
  refine iff.trans _ mem_singleton_mul.symm,
  split,
  { intro hx,
    obtain ⟨x', hx'⟩ := ha x hx,
    refine ⟨g.to_map x', mem_coe.mpr ⟨x', (mem_singleton_mul.mpr ⟨x, hx, hx'⟩), rfl⟩, _⟩,
    erw [hx', ←mul_assoc, inv_mul_cancel map_a_nonzero, one_mul] },
  { rintros ⟨y, hy, rfl⟩,
    obtain ⟨x', hx', rfl⟩ := mem_coe.mp hy,
    obtain ⟨y', hy', hx'⟩ := mem_singleton_mul.mp hx',
    rw lin_coe_apply at hx',
    erw [hx', ←mul_assoc, inv_mul_cancel map_a_nonzero, one_mul],
    exact hy' }
end

instance is_principal {R} [integral_domain R] [is_principal_ideal_ring R] {f : fraction_map R K}
  (I : fractional_ideal f) : (I : submodule R f.codomain).is_principal :=
 begin
  obtain ⟨a, aI, -, ha⟩ := exists_eq_span_singleton_mul I,
  have := (f.to_map a)⁻¹ * f.to_map (generator aI),
  use (f.to_map a)⁻¹ * f.to_map (generator aI),
  suffices : I = span_singleton ((f.to_map a)⁻¹ * f.to_map (generator aI)),
  { exact congr_arg subtype.val this },
  conv_lhs { rw [ha, ←span_singleton_generator aI] },
  rw [coe_ideal_span_singleton (generator aI), span_singleton_mul_span_singleton]
end

end principal_ideal_ring

variables {R₁ : Type*} [integral_domain R₁]
variables {K : Type*} [field K] {g : fraction_map R₁ K}

local attribute [instance] classical.prop_decidable

/-- Every fractional ideal of a noetherian integral domain is finitely generated, or noetherian-/
lemma fg_of_noetherian (hR : is_noetherian_ring R₁) (I : fractional_ideal g) : (is_noetherian R₁ I) :=
begin
  obtain ⟨d, J, hhJ⟩ : ∃ (d : R₁), ∃ (J : ideal R₁), d ≠ 0 ∧ I = span_singleton (g.to_map d)⁻¹ * J,
  apply exists_eq_span_singleton_mul' I,
  cases hhJ with h_nzd hdJ,
  have h_gd : (g.to_map d) ≠ 0,
  { by_contradiction, simp at a,
    { have abs_d : d = 0,
      { apply (ring_hom.injective_iff g.to_map).mp,
        apply fraction_map.injective g, exact a },
      rw abs_d at h_nzd,
      simp only [eq_self_iff_true, not_true, ne.def] at h_nzd, exact h_nzd } },
  replace hdJ : I * span_singleton (g.to_map d) ≤ J,
  { have h_spand : span_singleton (g.to_map d) ≠ (0 : fractional_ideal g),
    apply (not_congr span_singleton_eq_zero_iff).mpr, exact h_gd,
    have hinvd : I ≤ J / span_singleton (g.to_map d),
    rw [div_mul_inv h_spand, ← inv_eq, mul_comm, span_singleton_inv h_gd],
    exact le_of_eq hdJ,
    apply (le_div_iff_mul_le h_spand).mp, exact hinvd },
  have h_noeth_dI : is_noetherian R₁ (I * span_singleton (g.to_map d)).val,
  suffices h_noeth_J : is_noetherian R₁ J,
  { have h_noeth_coeJ : is_noetherian R₁ (g.coe_submodule J),
    let res_g := linear_map.dom_restrict g.lin_coe J,
    let g_of_J := linear_map.range_restrict res_g,
    have h_im_g : res_g.range = (J : fractional_ideal g),
    {
     ext,
     rw linear_map.mem_range,
     split,
      repeat {intro hx},
        { rcases hx with ⟨⟨z, hz⟩, gz⟩,
          use z, exact ⟨hz, gz⟩, },
        { rcases hx with ⟨z, ⟨hz, gz⟩⟩,
          use z, exact hz, exact gz, }, },
    rw coe_coe_ideal J at h_im_g,
    rw ← h_im_g,
    have mem_im_g : ∀ c : J, res_g c ∈ (J : fractional_ideal g),
    { intros c,
      rw mem_coe,
      use c, split,
      rcases c with ⟨cR, cJ⟩,
      exact cJ, apply rfl },
    have surj_g : g_of_J.range = ⊤,
    simp [linear_map.range_range_restrict],
    apply @is_noetherian_of_surjective R₁ J res_g.range _ _ _ _ _ g_of_J surj_g h_noeth_J,
    apply is_noetherian_of_fg_of_noetherian,
    rw is_noetherian_submodule at h_noeth_coeJ, sorry,
    -- specialize h_noeth_coeJ (I * (span_singleton (g.to_map d)).val) hdJ,
    },
  { apply is_noetherian_of_submodule_of_noetherian R₁ R₁ J, exact hR },
  let α : I → g.codomain := λ x, x * g.to_map d,
  let ψ₀ : I →ₗ[R₁] g.codomain := ⟨α, _, _⟩,
  have h_injψ₀  : ψ₀.ker = ⊥,
  { ext, split,
    { intro hx, ext,
      have zx : ψ₀ x = 0,
      apply (linear_map.mem_ker).mp hx,
      replace zx : x.1 * (g.to_map d) = 0, simp * at *, exact zx,
      replace zx : x.1 = 0 ∨ (g.to_map d) = 0, apply (mul_eq_zero).mp zx,
      apply or.resolve_right zx h_gd },
    { intro hx, simp * at *,} },
  have ψ : I.val ≃ₗ[R₁] ψ₀.range, apply linear_equiv.of_injective ψ₀ h_injψ₀,
  have φ := linear_equiv.symm ψ,
  have h_ψrange : ψ₀.range = (I * span_singleton (g.to_map d)).val,
  { ext, split, repeat { intro hx },
    { rcases hx with ⟨⟨a, ha⟩, -, h_ψa⟩,
      dsimp [ψ₀, α] at h_ψa,
      rw ← h_ψa,
      apply mul_mem_mul,
      exact ha,
      apply mem_span_singleton_self,
    },
    { have h_xd : x * (g.to_map d)⁻¹ ∈ I,
      rw val_eq_coe at hx,
      replace hx : x * (g.to_map d)⁻¹ ∈ I * fractional_ideal.span_singleton (g.to_map d) *
        fractional_ideal.span_singleton (g.to_map d)⁻¹,
      apply mul_mem_mul, exact hx,
      apply mem_span_singleton_self,
      assoc_rewrite span_singleton_mul_span_singleton (g.to_map d) (g.to_map d)⁻¹ at hx,
      rw [group_with_zero.mul_inv_cancel, span_singleton_one, mul_one] at hx,
      exact hx, exact h_gd,
      use x * (g.to_map d)⁻¹, apply h_xd,
      split, simp only [top_coe],
      { dsimp [ψ₀, α],
        simp only [*, ne.def, not_false_iff, inv_mul_cancel_right'] } } },
  have temp : is_noetherian R₁ ψ₀.range, rw ← h_ψrange at h_noeth_dI, exact h_noeth_dI,
  apply @is_noetherian_of_linear_equiv R₁ ψ₀.range I.val _ _ _ _ _ φ temp,
  repeat { dsimp [α], intros x y },
  { apply right_distrib },
  { apply algebra.smul_mul_assoc },
  end

end fractional_ideal

end ring<|MERGE_RESOLUTION|>--- conflicted
+++ resolved
@@ -939,32 +939,6 @@
 I⁻¹.is_principal_iff.mpr ⟨_, (right_inverse_eq _ _ (mul_generator_self_inv I h)).symm⟩
 
 lemma exists_eq_span_singleton_mul (I : fractional_ideal g) :
-<<<<<<< HEAD
-  ∃ (a : K) (aI : ideal R₁), I = span_singleton a * aI :=
-=======
-  ∃ (a : R) (aI : ideal R), a ≠ 0 ∧ I = span_singleton (g.to_map a)⁻¹ * aI :=
->>>>>>> 78450c4c
-begin
-  obtain ⟨a_inv, nonzero, ha⟩ := I.2,
-  have nonzero := mem_non_zero_divisors_iff_ne_zero.mp nonzero,
-  have map_a_nonzero := mt g.to_map_eq_zero_iff.mp nonzero,
-  use [a_inv, (span_singleton (g.to_map a_inv) * I).1.comap g.lin_coe, nonzero],
-  ext,
-  refine iff.trans _ mem_singleton_mul.symm,
-  split,
-  { intro hx,
-    obtain ⟨x', hx'⟩ := ha x hx,
-    refine ⟨g.to_map x', mem_coe.mpr ⟨x', (mem_singleton_mul.mpr ⟨x, hx, hx'⟩), rfl⟩, _⟩,
-    erw [hx', ←mul_assoc, inv_mul_cancel map_a_nonzero, one_mul] },
-  { rintros ⟨y, hy, rfl⟩,
-    obtain ⟨x', hx', rfl⟩ := mem_coe.mp hy,
-    obtain ⟨y', hy', hx'⟩ := mem_singleton_mul.mp hx',
-    rw lin_coe_apply at hx',
-    erw [hx', ←mul_assoc, inv_mul_cancel map_a_nonzero, one_mul],
-    exact hy' }
-end
-
-lemma exists_eq_span_singleton_mul' (I : fractional_ideal g) :
   ∃ (a : R₁) (aI : ideal R₁), a ≠ 0 ∧ I = span_singleton (g.to_map a)⁻¹ * aI :=
 begin
   obtain ⟨a_inv, nonzero, ha⟩ := I.2,
@@ -1011,7 +985,7 @@
 lemma fg_of_noetherian (hR : is_noetherian_ring R₁) (I : fractional_ideal g) : (is_noetherian R₁ I) :=
 begin
   obtain ⟨d, J, hhJ⟩ : ∃ (d : R₁), ∃ (J : ideal R₁), d ≠ 0 ∧ I = span_singleton (g.to_map d)⁻¹ * J,
-  apply exists_eq_span_singleton_mul' I,
+  apply exists_eq_span_singleton_mul I,
   cases hhJ with h_nzd hdJ,
   have h_gd : (g.to_map d) ≠ 0,
   { by_contradiction, simp at a,
