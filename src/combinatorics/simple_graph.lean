--- conflicted
+++ resolved
@@ -614,20 +614,7 @@
 
 Subgraphs implement the `simple_graph` class.  They also form a bounded lattice.
 
-<<<<<<< HEAD
-NOTE: another definition could have been.
-```
-structure subgraph :=
-(V' : set (V G))
-(adj' : V → V → Prop)
-(edge_sub : ∀ {v w : V G}, adj' v w → v ∈ V')
-(symm' : symmetric adj')
-(sub_adj' : ∀ {v w : V G}, adj' v w → v ~g w)
-```
-It's not clear which is better!
-=======
 Note: subgraphs could also have been defined as in `subgraph.of_edge_set'`.  We prove this alternative definition is equivalent.
->>>>>>> 42ded1cb
 -/
 @[ext]
 structure subgraph :=
